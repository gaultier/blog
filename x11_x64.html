<!DOCTYPE html>
<html>
<head>
<title>Learn x86-64 assembly by writing a GUI from scratch</title>
<meta charset="utf-8">
<link rel="shortcut icon" type="image/ico" href="/blog/favicon.ico">
<link rel="stylesheet" type="text/css" href="main.css">
<link rel="stylesheet" href="https://unpkg.com/@highlightjs/cdn-assets@11.8.0/styles/default.min.css">
<script src="https://unpkg.com/@highlightjs/cdn-assets@11.8.0/highlight.min.js"></script>
<!-- From https://github.com/odin-lang/odin-lang.org/blob/6f48c2cfb094a42dffd34143884fa958bd9c0ba2/themes/odin/layouts/partials/head.html#L71 -->
<script src="https://unpkg.com/@highlightjs/cdn-assets@11.8.0/languages/x86asm.min.js"></script>
<script>
  window.onload = function() {
      hljs.registerLanguage("odin", function(e) {
      return {
          aliases: ["odin", "odinlang", "odin-lang"],
          keywords: {
              keyword: "auto_cast bit_field bit_set break case cast context continue defer distinct do dynamic else enum fallthrough for foreign if import in map matrix not_in or_else or_return package proc return struct switch transmute type_of typeid union using when where",
              literal: "true false nil",
              built_in: "abs align_of cap clamp complex conj expand_to_tuple imag jmag kmag len max min offset_of quaternion real size_of soa_unzip soa_zip swizzle type_info_of type_of typeid_of"
          },
          illegal: "</",
          contains: [e.C_LINE_COMMENT_MODE, e.C_BLOCK_COMMENT_MODE, {
              className: "string",
              variants: [e.QUOTE_STRING_MODE, {
                  begin: "'",
                  end: "[^\\\\]'"
              }, {
                  begin: "`",
                  end: "`"
              }]
          }, {
              className: "number",
              variants: [{
                  begin: e.C_NUMBER_RE + "[ijk]",
                  relevance: 1
              }, e.C_NUMBER_MODE]
          }]
      }
    });

    hljs.highlightAll();
  }
</script>
</head>
<body>

<div id="banner">
    <div id="name">
        <img id="me" src="me.jpeg">
        <span>Philippe Gaultier</span>
    </div>
    <ul>
      <li> <a href="/blog/body_of_work.html">Body of work</a> </li>
      <li> <a href="/blog/articles-by-tag.html">Tags</a> </li>
      <li> <a href="https://github.com/gaultier/resume/raw/master/Philippe_Gaultier_resume_en.pdf">Resume</a> </li>
      <li> <a href="https://www.linkedin.com/in/philippegaultier/">LinkedIn</a> </li>
      <li> <a href="https://github.com/gaultier">Github</a> </li>
      <li> <a href="/blog/feed.xml">Atom feed</a> </li>
    </ul>
</div>
<div class="body">

		<div class="article-prelude">
			<p><a href="/blog"> ⏴ Back to all articles</a></p>

			<p class="publication-date">Published on 2023-05-31</p>
		</div>
		<div class="article-title">
		<h1>Learn x86-64 assembly by writing a GUI from scratch</h1>
		  <span>🏷️ <a href="/blog/articles-by-tag.html#gui">GUI</a>,  <a href="/blog/articles-by-tag.html#x86-64">x86_64</a>,  <a href="/blog/articles-by-tag.html#x11">X11</a>,  <a href="/blog/articles-by-tag.html#optimization">Optimization</a></span>
 </div>
 <strong>Table of contents</strong>
<ul>

<li>
	<a href="#what-do-we-need">What do we need?</a>
	<ul>
		
<li>
	<a href="#x11-basics">X11 basics</a>
	<ul>
		
<li>
	<a href="#main-in-x64-assembly">Main in x64 assembly</a>
	<ul>
		
<li>
	<a href="#a-stack-primer">A stack primer</a>
	<ul>
		
<li>
	<a href="#a-small-stack-example">A small stack example</a>
	<ul>
		</ul>
</li>

<li>
	<a href="#opening-a-socket">Opening a socket</a>
	<ul>
		
<li>
	<a href="#connecting-to-the-server">Connecting to the server</a>
	<ul>
		
<li>
	<a href="#sending-data-over-the-socket">Sending data over the socket</a>
	<ul>
		
<li>
	<a href="#generating-ids">Generating ids</a>
	<ul>
		
<li>
	<a href="#opening-a-font">Opening a font</a>
	<ul>
		
<li>
	<a href="#creating-a-graphical-context">Creating a graphical context</a>
	<ul>
		
<li>
	<a href="#creating-the-window">Creating the window</a>
	<ul>
		
<li>
	<a href="#mapping-the-window">Mapping the window</a>
	<ul>
		
<li>
	<a href="#polling-for-server-messages">Polling for server messages</a>
	<ul>
		
<li>
	<a href="#drawing-text">Drawing text</a>
	<ul>
		
<li>
	<a href="#the-end">The end</a>
	<ul>
		
<li>
	<a href="#addendum-the-full-code">Addendum: the full code</a>
<<<<<<< HEAD
	<ul>
		</ul>
</li>
=======
		</li>
>>>>>>> c138751b
</ul>

<p>Most people think assembly is only to be used to write toy programs for learning purposes, or to write a highly optimized version of a specific function inside a codebase written in a high-level language.</p>
<p>Well, what if we wrote a whole program in assembly that opens a GUI window? It will be the hello world of the GUI world, but that still counts. Here is what we are working towards:</p>
<p><img src="x11_x64_final.png" alt="Result" /></p>
<p>I wanted to expand my knowledge of assembly and by doing something fun and motivating. It all originated from the observation that so many program binaries today are very big, often over 30 Mib (!), and I asked myself: How small a binary can be for a (very simplistic) GUI? Well, it turns out, very little. Spoiler alert: around 1 KiB!</p>
<blockquote>
<p>I am by no means an expert in assembly or in X11. I just hope to provide an entertaining, approachable article, something a beginner can understand. Something I wished I had found when I was learning those topics. If you spot an error, please open a <a href="https://github.com/gaultier/blog">Github issue</a>!</p>
</blockquote>
<p><em>This article has been discussed on <a href="https://news.ycombinator.com/item?id=36153237">Hacker News</a> and <a href="https://lobste.rs/s/dvtzfl/learn_x86_64_assembly_by_writing_gui_from">Lobsters</a>.</em></p>
<h2 id="what-do-we-need">
	<a class="title" href="#what-do-we-need">What do we need?</a>
	<a class="hash-anchor" href="#what-do-we-need" aria-hidden="true" onclick="navigator.clipboard.writeText(this.href);"></a>
</h2>
<p>I will be using the <code>nasm</code> assembler which is simple, cross-platform, fast, and has quite a readable syntax.</p>
<p>For the GUI, I will be using X11 since I am based on Linux and it has some interesting properties that make it easy to do without external libraries. If you are running Wayland, it should work with XWayland out of the box (<em>EDIT: After testing it, I can confirm it does work</em>), and perhaps also on macOS with XQuartz, but I have not tested those (for macOS, remember to tell <code>nasm</code> to use the <code>macho64</code> format, since macOS does not use the ELF format! Also, the stock linker on macOS does not support <code>-static</code>.).</p>
<p>Note that the only difference between *nix operating systems in the context of this program is the system call values. Since I am based on Linux I will be using the Linux system call values, but 'porting' this program to, say, FreeBSD, would only require to change those values, possibly using the <code>nasm</code> macros:</p>
<pre><code class="language-x86asm">%ifdef linux
  %define SYSCALL_EXIT 60
%elifdef freebsd
  %define SYSCALL_EXIT 1
%endif
</code></pre>
<blockquote>
<p><code>%define</code> and its variants are part of the macro system in <code>nasm</code>, which is powerful but we will only use it here to define constants, just like in C: <code>#define FOO 3</code>.</p>
</blockquote>
<p>No need for additional tooling to cross-compile, issues with dynamic libraries, libc differences, etc. Just compile on Linux by defining the right variable on the command line, send the binary to your friend on FreeBSD, and it just works(tm). That's refreshing.</p>
<blockquote>
<p>Some readers have rightfully pointed out that Linux is the only mainstream operating system that officially provides a stable userland ABI, other OSes often break their ABI from (major) version to version and recommend all programs to link to a library (e.g. <code>libSystem</code> in the case of macOS). That layer guarantees API stability, and acts as a insulation layer from breaking changes in the ABI. In practice, for common system calls such as the ones we use here, they very rarely break, but doing more exotic things may break in the future. That actually happened to the Go project in the past on macOS! The solution if that happens is to simply recompile the program on the new version of the OS.</p>
</blockquote>
<p>So let's dive in!</p>
<h2 id="x11-basics">
	<a class="title" href="#x11-basics">X11 basics</a>
	<a class="hash-anchor" href="#x11-basics" aria-hidden="true" onclick="navigator.clipboard.writeText(this.href);"></a>
</h2>
<p>X11 is a server accessible over the network that handles windowing and rendering inside those windows. A client opens a socket, connects to the server, and sends commands in a specific format to open a window, draw shapes, text, etc. The server sends message about errors or events to the client.</p>
<p>Most applications will want to use <code>libX11</code> or <code>libxcb</code> which offer a C API, but we want to do that ourselves.</p>
<p>Where the server lives is actually not relevant for a client, it might run on the same machine or in a data center far far away. Of course, in the context of a desktop computer in 2023, it will be running on the same machine, but that's a detail.</p>
<p>The <a href="https://www.x.org/releases/X11R7.7/doc/xproto/x11protocol.html">official documentation</a> is pretty good, so when in doubt we can refer to it.</p>
<h2 id="main-in-x64-assembly">
	<a class="title" href="#main-in-x64-assembly">Main in x64 assembly</a>
	<a class="hash-anchor" href="#main-in-x64-assembly" aria-hidden="true" onclick="navigator.clipboard.writeText(this.href);"></a>
</h2>
<p>Let's start slow with minimal program that simply exits with 0, and build from there.</p>
<p>First, we tell nasm we are writing a 64 bit program and that we target x86_64. Then, we need a main function, which we call <code>_start</code> and needs to be visible since this is the entry point of our program (hence the <code>global</code> keyword):</p>
<pre><code class="language-x86asm">; Comments start with a semicolon!
BITS 64 ; 64 bits.
CPU X64 ; Target the x86_64 family of CPUs.

section .text
global _start
_start:
  xor rax, rax ; Set rax to 0. Not actually needed, it's just to avoid having an empty body.
</code></pre>
<p><code>section .text</code> is telling <code>nasm</code> and the linker, that what follows is code that should be placed in the text section of the executable.</p>
<p>We will soon have a <code>section .data</code> for our global variables.</p>
<p>Note that those section usually get mapped by the OS to different pages in memory with different permissions (visible with <code>readelf -l</code>) so that the text section is not writable and the data section is not executable, but that varies from OS to OS.</p>
<p>The <code>_start</code> function has a body that does nothing for now, but not for long. The actual name of the main function is actually up to us, it's just that <code>start</code> or <code>_start</code> is usual.</p>
<p>We build and run our little program like this:</p>
<pre><code class="language-sh">$ nasm -f elf64 -g main.nasm &amp;&amp; ld main.o -static -o main
</code></pre>
<p><code>nasm</code> actually only produces an object file, so to get an executable out of it, we need to invoke the linker <code>ld</code>. The flag <code>-g</code> is telling <code>nasm</code> to produce debugging information which is immensely useful when writing raw assembly, since firing the debugger is often our only recourse in face of a bug.</p>
<p><em>To remove the debugging information, we can pass <code>-s</code> to the linker, for example when we are about to ship our program and want to save a few KiB.</em></p>
<p>We finally have an executable:</p>
<pre><code class="language-sh">$ file ./main
main: ELF 64-bit LSB executable, x86-64, version 1 (SYSV), statically linked, with debug_info, not stripped
</code></pre>
<p>We can see the different sections with <code>readelf -a ./main</code>, and it tells us that the <code>.text</code> section, which contains our code, is only 3 bytes long.</p>
<p>Now, if we try to run our program, it will segfault. That's because we are expected by the operating system to exit (using the exit system call) ourselves (otherwise the CPU will keep executing whatever comes after our entry point until it hits an unmapped page, triggering a segfault). That's what libc does for us in C programs, so let's handle that:</p>
<pre><code class="language-x86asm">%define SYSCALL_EXIT 60

global _start:
_start:
  mov rax, SYSCALL_EXIT
  mov rdi, 0
  syscall
</code></pre>
<blockquote>
<p><code>nasm</code> uses the Intel syntax: <code>&lt;instruction&gt; &lt;destination&gt;, &lt;source&gt;</code>, so <code>mov rdi, 0</code> puts 0 into the register <code>rdi</code>. Other assemblers use the AT&amp;T syntax which swaps the source and destination. My advice: pick one syntax and one assembler and stick to it, both syntaxes are fine and most tools have some support for both.</p>
</blockquote>
<p>Following the System V ABI, which is required on Linux and other Unices for system calls, invoking a system call requires us to put the system call code in the register <code>rax</code>, the parameters to the syscall (up to 6) in the registers <code>rdi</code>, <code>rsi</code>, <code>rdx</code>, <code>rcx</code>, <code>r8</code>, <code>r9</code>, and additional parameters, if any, on the stack (which will not happen in this program so we can forget about it).
We then use the instruction <code>syscall</code> and check <code>rax</code> for the return value, <code>0</code> usually meaning: no error.</p>
<p><em>Note that Linux (and perhaps other Unices?) has a 'fun' difference, which is that the fourth parameter of a system call is actually passed using the register <code>r10</code>.</em></p>
<blockquote>
<p>Astute readers have pointed out that this is the case across all OSes and documented in the x86_64 architecture supplement of the System V ABI. The more you know! That's only for system calls, though, regular functions still use <code>rcx</code> for the fourth parameter.</p>
</blockquote>
<blockquote>
<p>Note that the System V ABI is required when making system calls and when interfacing with C but we are free to use whatever conventions we want in our own assembly code. For a long time, Go was using a different calling convention than the System V ABI, for example, when calling functions (passing arguments on the stack). Most tools (debuggers, profilers) expect the System V ABI though, so I recommend sticking to it.</p>
</blockquote>
<p>Back to our program: when we run it, we see...nothing. That's because everything went well, true to the UNIX philosophy!</p>
<p>We can check the exit code:</p>
<pre><code class="language-sh">$ ./main; echo $?
0
</code></pre>
<p>Changing <code>mov rdi, 0</code> to <code>mov rdi, 8</code> will now result in:</p>
<pre><code class="language-sh">$ ./main; echo $?
8
</code></pre>
<p>Another way to observe system calls made by a program is with <code>strace</code>, which will also prove very useful when troubleshooting. On some BSD, its equivalent is <code>truss</code> or <code>dtruss</code>.</p>
<pre><code class="language-sh">
$ strace ./main
execve(&quot;./main&quot;, [&quot;./main&quot;], 0x7ffc60e6bf10 /* 60 vars */) = 0
exit(8)                                 = ?
+++ exited with 8 +++

</code></pre>
<p>Let's change it back to 0 and continue.</p>
<h2 id="a-stack-primer">
	<a class="title" href="#a-stack-primer">A stack primer</a>
	<a class="hash-anchor" href="#a-stack-primer" aria-hidden="true" onclick="navigator.clipboard.writeText(this.href);"></a>
</h2>
<p>Before we can continue, we need to know the basics of how the stack works in assembly since we have no friendly compiler to do that for us.</p>
<p><strong>The three most important things about the stack are:</strong></p>
<ul>
<li>It grows downwards: to reserve more space on the stack, we decrease the value of <code>rsp</code></li>
<li>A function must restore the stack pointer to its original value before the function returns, meaning, either remember the original value and set <code>rsp</code> to this, or, match every decrement by an increment of the same value.</li>
<li>Before a function call, the stack pointer needs to be 16 bytes aligned, according to the System V ABI. Also, at the very beginning of a function, the stack pointer value is: <code>16*N + 8</code>. That's because before the function call, its value was 16 byte aligned, i.e. <code>16*N</code>, and the <code>call</code> instruction pushes on the stack the current location (the register <code>rip</code>, which is 8 bytes long), to know where to jump when the called function returns.</li>
</ul>
<p>Not abiding by those rules will result in nasty crashes, so be warned. That's because the location of where to jump when the function returns will be likely overwritten and the program will jump to the wrong location. That, or the stack content will be overwritten and the program will operate on wrong values. Bad either way.</p>
<h3 id="a-small-stack-example">
	<a class="title" href="#a-small-stack-example">A small stack example</a>
	<a class="hash-anchor" href="#a-small-stack-example" aria-hidden="true" onclick="navigator.clipboard.writeText(this.href);"></a>
</h3>
<p>Let's write a function that prints <code>hello</code> to the standard out, using the stack, to learn the ropes. An easier way would be to store this static string in the <code>.rodata</code> section, but that would not teach us anything about the stack.</p>
<p>We need to reserve (at least) 5 bytes on the stack, since that's the length in bytes of <code>hello</code>.</p>
<p>The stack looks like this:</p>
<table>
  <tr> <td align="left">...</td> </tr>
  <tr> <td align="left" >rbp</td> </tr>
  <tr> <td align="left" >o</td> </tr>
  <tr> <td align="left" >l</td> </tr>
  <tr> <td align="left" >l</td> </tr>
  <tr> <td align="left" >e</td> </tr>
  <tr> <td align="left" >h</td> </tr>
</table>
<p>And <code>rsp</code> points to the bottom of it.</p>
<p>Here's how we access each element:</p>
<table>
  <thead>
  <tr> <th>Memory location (example)</th> <th>Assembly code</th> <th align="left">Stack element</th> </tr>
  </thead>
  <tbody>
  <tr> <td>0x1016</td> <td></td> <td align="left">...</td> </tr>
  <tr> <td>0x1015</td> <td>rsp + 5</td> <td align="left" >rbp</td> </tr>
  <tr> <td>0x1014</td> <td>rsp + 4</td> <td align="left" >o</td> </tr>
  <tr> <td>0x1013</td> <td>rsp + 3</td> <td align="left" >l</td> </tr>
  <tr> <td>0x1012</td> <td>rsp + 2</td> <td align="left" >l</td> </tr>
  <tr> <td>0x1011</td> <td>rsp + 1</td> <td align="left" >e</td> </tr>
  <tr> <td>0x1010</td> <td>rsp + 0</td> <td align="left" >h</td> </tr>
  </tbody>
</table>
<p>We then pass the address on the stack of the beginning of the string to the <code>write</code> syscall, as well as its length:</p>
<pre><code>%define SYSCALL_WRITE 1
%define STDOUT 1

print_hello:
  push rbp ; Save rbp on the stack to be able to restore it at the end of the function.
  mov rbp, rsp ; Set rbp to rsp

  sub rsp, 5 ; Reserve 5 bytes of space on the stack.
  mov BYTE [rsp + 0], 'h' ; Set each byte on the stack to a string character.
  mov BYTE [rsp + 1], 'e'
  mov BYTE [rsp + 2], 'l'
  mov BYTE [rsp + 3], 'l'
  mov BYTE [rsp + 4], 'o'

  ; Make the write syscall
  mov rax, SYSCALL_WRITE
  mov rdi, STDOUT ; Write to stdout.
  lea rsi, [rsp] ; Address on the stack of the string.
  mov rdx, 5 ; Pass the length of the string which is 5.
  syscall

  add rsp, 5 ; Restore the stack to its original value.

  pop rbp ; Restore rbp
  ret
</code></pre>
<blockquote>
<p><code>lea destination, source</code> loads the effective address of the source into the destination, which is how C pointers are implemented. To dereference a memory location we use square brackets. So, assuming we just have loaded an address into <code>rdi</code> with <code>lea</code>, e.g. <code>lea rdi, [hello_world]</code>, and we want to store the value at the address into <code>rax</code>, we do: <code>mov rax, [rdi]</code>. We usually have to tell <code>nasm</code> how many bytes to dereference with <code>BYTE</code>, <code>WORD</code>, <code>DWORD</code>, <code>QWORD</code> so: <code>mov rax, DWORD [rdi]</code>, because <code>nasm</code> does not keep track of the sizes of each variable. That's also what the C compiler does when we dereference a <code>int8_t</code>, <code>int16_t</code>, <code>int32_t</code>, and <code>int64_t</code> pointer, respectively.</p>
</blockquote>
<p>There is a lot to unpack here.</p>
<p>First, what is <code>rbp</code>? That's a register like any other. But, you can choose to follow the convention of not using this register like the other registers, to store arbitrary values, and instead, use it to store a linked list of call frames. That's a lot of words.</p>
<p>Basically, at the very beginning of a function, the value of <code>rbp</code> is stored on the stack (that's <code>push rbp</code>). Since <code>rbp</code> stores an address (the address of the frame that's called us), we are storing on the stack the address of the caller in a known location.</p>
<p>Immediately after that, we set <code>rbp</code> to <code>rsp</code>, that is, to the stack pointer at the beginning of the function. <code>push rbp</code> and <code>mov rbp, rsp</code> are thus usually referred to as the function prolog.</p>
<p>For the rest of the function body, we treat <code>rbp</code> as a constant and only decrease <code>rsp</code> if we need to reserve space on the stack.</p>
<p>So if function A calls function B which in turn calls function C, and each function stores on the stack the address of the caller frame, we know where to find on the stack the address of each. Thus, we can print a stack trace in any location of our program simply by inspecting the stack. Pretty nifty. That's already very useful to profilers and other similar tools.</p>
<p>We must not forget of course, just before we exit the function, to restore <code>rbp</code> to its original value (which is still on the stack at that point): that's <code>pop rbp</code>. This is also known as the function epilog. Another way to look at it is that we remove the last element of the linked list of call frames, since we are exiting the leaf function.</p>
<p>Don't worry if you have not fully understood everything, just remember to always have the function epilogs and prologs and you'll be fine:</p>
<pre><code class="language-x86asm">my_function:
  push rbp
  mov rbp, rsp

  sub rsp, N

  [...]


  add rsp, N
  pop rbp
  ret
</code></pre>
<p><strong>Note</strong>: There is an optimization method that uses <code>rbp</code> as a standard register (with a C compiler, that's the flag <code>-fomit-frame-pointer</code>), which means we lose the information about the call stack. My advice is: never do this, it is no worth it.</p>
<blockquote>
<p>Wait, but didn't you say the stack needs to be 16 byte aligned (that is, a multiple of 16)? Last time I checked, 5 is not really a multiple of 16!</p>
</blockquote>
<p>Good catch! The only reason why this program works, is that <code>print_hello</code> is a leaf function, meaning it does not call another function. Remember, the stack needs to be 16 bytes aligned when we do a <code>call</code>!</p>
<p>So the correct way would be:</p>
<pre><code>print_hello:
  push rbp
  mov rbp, rsp

  sub rsp, 16
  mov BYTE [rsp + 0], 'h'
  mov BYTE [rsp + 1], 'e'
  mov BYTE [rsp + 2], 'l'
  mov BYTE [rsp + 3], 'l'
  mov BYTE [rsp + 4], 'o'

  mov rax, SYSCALL_WRITE
  mov rdi, STDOUT
  lea rsi, [rsp]
  mov rdx, 5
  syscall

  call print_world

  add rsp, 16

  pop rbp
  ret
</code></pre>
<p>Since when we enter the function, the value of <code>rsp</code> is <code>16*N+8</code>, and pushing <code>rbp</code> increases it by 8, the stack pointer is 16 bytes aligned at the point of <code>sub rsp, 16</code>. Decrementing it by 16 (or a multiple of 16) keeps it 16 bytes aligned.</p>
<p>We now can safely call another function from within <code>print_hello</code>:</p>
<pre><code class="language-x86asm">print_world:
  push rbp
  mov rbp, rsp

  sub rsp, 16
  mov BYTE [rsp + 0], ' '
  mov BYTE [rsp + 1], 'w'
  mov BYTE [rsp + 2], 'o'
  mov BYTE [rsp + 3], 'r'
  mov BYTE [rsp + 4], 'l'
  mov BYTE [rsp + 5], 'd'

  mov rax, SYSCALL_WRITE
  mov rdi, STDOUT
  lea rsi, [rsp]
  mov rdx, 6
  syscall

  add rsp, 16

  pop rbp
  ret

print_hello:
  push rbp
  mov rbp, rsp

  sub rsp, 16
  mov BYTE [rsp + 0], 'h'
  mov BYTE [rsp + 1], 'e'
  mov BYTE [rsp + 2], 'l'
  mov BYTE [rsp + 3], 'l'
  mov BYTE [rsp + 4], 'o'

  mov rax, SYSCALL_WRITE
  mov rdi, STDOUT
  lea rsi, [rsp]
  mov rdx, 5
  syscall

  call print_world

  add rsp, 16

  pop rbp
  ret
</code></pre>
<p>And we get <code>hello world</code> as an output.</p>
<p>Now, try to do <code>sub rsp, 5</code> in <code>print_hello</code>, and your program <em>may</em> crash. There is no guarantee, that's what makes it hard to track down.</p>
<p>My advice is:</p>
<ul>
<li>Always use the standard function prologs and epilogs</li>
<li>Always increment/decrement <code>rsp</code> by (a multiple of) 16</li>
<li>Address items on the stack relative to <code>rsp</code>, i.e. <code>mov BYTE [rsp + 4], 'o'</code></li>
<li>If you have to decrement <code>rsp</code> by a value that's unknown at compile time (similar to how <code>alloca()</code> works in C), you can <code>and rsp, -16</code> to 16 bytes align it.</li>
</ul>
<p>And you'll be safe.</p>
<p>The last point is interesting, see for yourself:</p>
<pre><code class="language-shell">(gdb) p -100 &amp; -16
$1 = -112
(gdb) p -112 &amp; -16
$2 = -112
</code></pre>
<p>Which translates in assembly to:</p>
<pre><code>sub rsp, 100
and rsp, -16
</code></pre>
<p>Finally, following those conventions means that our assembly functions can be safely called from C or other languages following the <a href="https://wiki.osdev.org/System_V_ABI">System V ABI</a>, without any modification, which is great.</p>
<p><em>I have not talked about the red zone which is a 128 byte region at the bottom of the stack which our program is free to use as it pleases without having to change the stack pointer. In my opinion, it is not helpful and creates hard to track bugs, so I do not recommend to use it. To disable it entirely, run: <code>nasm -f elf64 -g main.nasm &amp;&amp; cc main.o -static -o main -mno-red-zone -nostdlib</code></em>.</p>
<h2 id="opening-a-socket">
	<a class="title" href="#opening-a-socket">Opening a socket</a>
	<a class="hash-anchor" href="#opening-a-socket" aria-hidden="true" onclick="navigator.clipboard.writeText(this.href);"></a>
</h2>
<p>We now are ready to open a socket with the <code>socket(2)</code> syscall, so we add a few constants, taken from the libc headers (<em>note that those values might actually be different on a different Unix, I have not checked. Again, a few <code>%ifdef</code> can easily remedy this discrepancy</em>):</p>
<pre><code class="language-x86asm">%define AF_UNIX 1
%define SOCK_STREAM 1

%define SYSCALL_SOCKET 41
</code></pre>
<p>The <code>AF_UNIX</code> constant means we want a Unix domain socket, and <code>SOCK_STREAM</code> means <a href="https://en.wikipedia.org/wiki/Unix_domain_socket">stream-oriented</a>. We use a domain socket since we now that our server is running on the same machine and it should be faster, but we could change it to <code>AF_INET</code> to connect to a remote IPv4 address for example.</p>
<p>We then fill the relevant registers with those values and invoke the system call:</p>
<pre><code class="language-x86asm">  mov rax, SYSCALL_SOCKET
  mov rdi, AF_UNIX ; Unix socket.
  mov rsi, SOCK_STREAM ; Stream oriented.
  mov rdx, 0 ; Automatic protocol.
  syscall
</code></pre>
<p>The C equivalent would be: <code>socket(AF_UNIX, SOCK_STREAM, 0);</code>. So you see that if we fill the registers in the same order as the C function parameters, we stay close to what C code would do.</p>
<p>The whole program now looks like this:</p>
<pre><code class="language-x86asm">BITS 64 ; 64 bits.
CPU X64 ; Target the x86_64 family of CPUs.

section .text

%define AF_UNIX 1
%define SOCK_STREAM 1

%define SYSCALL_SOCKET 41
%define SYSCALL_EXIT 60

global _start:
_start:
  ; open a unix socket.
  mov rax, SYSCALL_SOCKET
  mov rdi, AF_UNIX ; Unix socket.
  mov rsi, SOCK_STREAM ; Stream oriented.
  mov rdx, 0 ; automatic protocol.
  syscall


  ; The end.
  mov rax, SYSCALL_EXIT
  mov rdi, 0
  syscall
</code></pre>
<p>Building and running it under <code>strace</code> shows that it works and we get a socket with the file descriptor <code>3</code> (in this case, it might be different for you if you are following at home):</p>
<pre><code>$ nasm -f elf64 -g main.nasm &amp;&amp; ld main.o -static -o main 
$ strace ./main
execve(&quot;./main&quot;, [&quot;./main&quot;], 0x7ffe54dfe550 /* 60 vars */) = 0
socket(AF_UNIX, SOCK_STREAM, 0)         = 3
exit(0)                                 = ?
+++ exited with 0 +++
</code></pre>
<h2 id="connecting-to-the-server">
	<a class="title" href="#connecting-to-the-server">Connecting to the server</a>
	<a class="hash-anchor" href="#connecting-to-the-server" aria-hidden="true" onclick="navigator.clipboard.writeText(this.href);"></a>
</h2>
<p>Now that we have created a socket, we can connect to the server with the <code>connect(2)</code> system call.</p>
<p>It's a good time to extract that logic in its own little function, just like in any other high-level language.</p>
<pre><code class="language-x86asm">x11_connect_to_server:
  ; TODO
</code></pre>
<p>In assembly, a function is simply a label we can jump to. But for clarity, both for readers of the code and tools, we can add a hint that this is a real function we can call, like this: <code>call x11_connect_to_server</code>. This will improve the call stack for example when using <code>strace -k</code>. This hint has the form (in <code>nasm</code>): <code>static &lt;name of the function&gt;:function</code>.</p>
<p>Of course, we also need to add our standard function prolog and epilog:</p>
<pre><code class="language-x86asm">x11_connect_to_server:
static x11_connect_to_server:function
  push rbp
  mov rbp, rsp
  
  pop rbp
  ret
</code></pre>
<p>An additional help when reading functions in assembly code is adding comments describing what parameters they accept and what is the return value, if any. Since there is no language level feature for this, we resort to comments:</p>
<pre><code class="language-x86asm">; Create a UNIX domain socket and connect to the X11 server.
; @returns The socket file descriptor.
x11_connect_to_server:
static x11_connect_to_server:function
  push rbp
  mov rbp, rsp
  
  pop rbp
  ret
</code></pre>
<p>First, let's move the socket creation logic to our function and call it in the program:</p>
<pre><code class="language-x86asm">; Create a UNIX domain socket and connect to the X11 server.
; @returns The socket file descriptor.
x11_connect_to_server:
static x11_connect_to_server:function
  push rbp
  mov rbp, rsp
  
  ; Open a Unix socket: socket(2).
  mov rax, SYSCALL_SOCKET
  mov rdi, AF_UNIX ; Unix socket.
  mov rsi, SOCK_STREAM ; Stream oriented.
  mov rdx, 0 ; Automatic protocol.
  syscall

  cmp rax, 0
  jle die

  mov rdi, rax ; Store socket fd in `rdi` for the remainder of the function.

  pop rbp
  ret

die:
  mov rax, SYSCALL_EXIT
  mov rdi, 1
  syscall

_start:
global _start:function
  call x11_connect_to_server
  
  ; The end.
  mov rax, SYSCALL_EXIT
  mov rdi, 0
  syscall
</code></pre>
<p>The error checking is very simplistic: we only check that the return value of the system call (in <code>rax</code>) is what we expect, otherwise we exit the program with a non-zero code by jumping to the <code>die</code> section.</p>
<blockquote>
<p><code>jle</code> is a conditional jump, which inspects global flags, hopefully set just before with <code>cmp</code> or <code>test</code>, and jumps to a label if the condition is true. Here, we compare the returned value with 0, and if it is lower or equal to 0, we jump to the error label. That's how we implement conditionals and loops.</p>
</blockquote>
<hr />
<p>Ok, we can finally connect to the server now. The <code>connect(2)</code> system call takes the address of a <code>sockaddr_un</code> structure as the second argument. This structure is too big to fit in a register.</p>
<p>This is the first syscall we encounter that needs to be passed a pointer, in other words, the address of a region in memory. That region can be on the stack or on the heap, or even be our own executable mapped in memory. That's assembly, we get to do whatever we want.</p>
<p>Since we want to keep things simple and fast, we will store everything in this program on the stack. And since we have 8 MiB of it (according to <code>limit</code>, on my machine, that is), it'll be plenty enough. Actually, the most space we will need on the stack in this program will be 32 KiB.</p>
<p>The size of the <code>sockaddr_un</code> structure is 110 bytes, so we reserve 112 to align <code>rsp</code> to 16 bytes.</p>
<blockquote>
<p>Nasm does have structs, but they are rather a way to define offsets with a name, than structures like in C with a specific syntax to address a specific field. For the sake of simplicity, I'll use the manual way, without <code>nasm</code> structs.</p>
</blockquote>
<p>We set the first 2 bytes of this structure to <code>AF_UNIX</code> since this is a domain socket. Then comes the path of the Unix domain socket which X11 expects to be in a certain format. We want to display our window on the first monitor starting at 0, so the string is: <code>/tmp/.X11-unix/X0</code>.</p>
<p>In C, we would do:</p>
<pre><code class="language-c">  const sockaddr_un addr = {.sun_family = AF_UNIX,
                            .sun_path = &quot;/tmp/.X11-unix/X0&quot;};
  const int res =
      connect(x11_socket_fd, (const struct sockaddr *)&amp;addr, sizeof(addr));
</code></pre>
<p>How do we translate that to assembly, especially the string part?</p>
<p>We could set each byte to each character of the string in the structure, on the stack, manually, one by one. Another <a href="https://en.wikibooks.org/wiki/X86_Assembly/Data_Transfer#Move_String">way</a> to do it is to use the <code>rep movsb</code> idiom, which instructs the CPU to copy a character from a string A to another string B, N times. This is exactly what we need!</p>
<p>The way it works is:</p>
<ul>
<li>We put the string in the <code>.rodata</code> section (same as the data section but read-only)</li>
<li>We load its address in <code>rsi</code> (it's the source)</li>
<li>We load the address of the string in the structure on the stack in <code>rdi</code> (it's the destination)</li>
<li>We set <code>rcx</code> to the number of bytes to be copied</li>
<li>We use <code>cld</code> to clear the <code>DF</code> flag to ensure the copy is done forwards (since it can also be done backwards)</li>
<li>We call <code>rep movsb</code> and voila</li>
</ul>
<p>It's basically <code>memcpy</code> from C.</p>
<blockquote>
<p>This is a interesting case: we can see that some instructions expect some of their operands to be in certain registers and there is no way around it.  So, we have to plan ahead and expect those registers to be overwritten. If we need to keep their original values around, we have to store those values elsewhere, for example on the stack (that's called spilling) or in other registers. This is a broader topic of register allocation which is NP-hard! In small functions, it's manageable though.</p>
</blockquote>
<p>First, the <code>.rodata</code> section:</p>
<pre><code class="language-x86asm">section .rodata

sun_path: db &quot;/tmp/.X11-unix/X0&quot;, 0
static sun_path:data
</code></pre>
<p>Then we copy the string:</p>
<pre><code class="language-x86asm">  mov WORD [rsp], AF_UNIX ; Set sockaddr_un.sun_family to AF_UNIX
  ; Fill sockaddr_un.sun_path with: &quot;/tmp/.X11-unix/X0&quot;.
  lea rsi, sun_path
  mov r12, rdi ; Save the socket file descriptor in `rdi` in `r12`.
  lea rdi, [rsp + 2]
  cld ; Move forward
  mov ecx, 19 ; Length is 19 with the null terminator.
  rep movsb ; Copy.

</code></pre>
<blockquote>
<p><code>ecx</code> is the 32 bit form of the register <code>rcx</code>, meaning we only set here the lower 32 bits of the 64 bit register. <a href="https://wiki.osdev.org/CPU_Registers_x86-64">This handy table</a> lists all of the forms for all of the registers. But be cautious of the pitfall case of only setting a value in part of a register, and then using the whole register later. The rest of the bits that have not been set will contain some past value, which is hard to troubleshoot. The solution is to use <code>movzx</code> to zero extend, meaning setting the rest of the bits to 0. A good way to visualize this is to use <code>info registers</code> within gdb, and that will display for each register the value for each of its forms, e.g. for <code>rcx</code>, it will display the value for <code>rcx</code>, <code>ecx</code>, <code>cx</code>, <code>ch</code>, <code>cl</code>.</p>
</blockquote>
<p>Then, we do the syscall, check the returned value, exit the program if the value is not 0, and finally return the socket file descriptor, which will be used every time in the rest of the program when talking to the X11 server.</p>
<p>Everything together, it looks like:</p>
<pre><code class="language-x86asm">; Create a UNIX domain socket and connect to the X11 server.
; @returns The socket file descriptor.
x11_connect_to_server:
static x11_connect_to_server:function
  push rbp
  mov rbp, rsp 

  ; Open a Unix socket: socket(2).
  mov rax, SYSCALL_SOCKET
  mov rdi, AF_UNIX ; Unix socket.
  mov rsi, SOCK_STREAM ; Stream oriented.
  mov rdx, 0 ; Automatic protocol.
  syscall

  cmp rax, 0
  jle die

  mov rdi, rax ; Store socket fd in `rdi` for the remainder of the function.

  sub rsp, 112 ; Store struct sockaddr_un on the stack.

  mov WORD [rsp], AF_UNIX ; Set sockaddr_un.sun_family to AF_UNIX
  ; Fill sockaddr_un.sun_path with: &quot;/tmp/.X11-unix/X0&quot;.
  lea rsi, sun_path
  mov r12, rdi ; Save the socket file descriptor in `rdi` in `r12`.
  lea rdi, [rsp + 2]
  cld ; Move forward
  mov ecx, 19 ; Length is 19 with the null terminator.
  rep movsb ; Copy.

  ; Connect to the server: connect(2).
  mov rax, SYSCALL_CONNECT
  mov rdi, r12
  lea rsi, [rsp]
  %define SIZEOF_SOCKADDR_UN 2+108
  mov rdx, SIZEOF_SOCKADDR_UN
  syscall

  cmp rax, 0
  jne die

  mov rax, rdi ; Return the socket fd.

  add rsp, 112
  pop rbp
  ret

</code></pre>
<p>We are ready to talk to the X11 server!</p>
<h2 id="sending-data-over-the-socket">
	<a class="title" href="#sending-data-over-the-socket">Sending data over the socket</a>
	<a class="hash-anchor" href="#sending-data-over-the-socket" aria-hidden="true" onclick="navigator.clipboard.writeText(this.href);"></a>
</h2>
<p>There is the <code>send(2)</code> syscall to do this, but we can keep it simple and use the generic <code>write(2)</code> syscall instead. Either way works.</p>
<pre><code class="language-x86asm">%define SYSCALL_WRITE 1
</code></pre>
<p>The C structure for the handshake in the case of success looks like this:</p>
<pre><code class="language-c">typedef struct {
  u8 order;
  u8 pad1;
  u16 major, minor;
  u16 auth_proto_len, auth_data_len;
  u16 pad2;
  // Optionally, authorization information follow, if `auth_proto_len` and `auth_data_len` are  not 0.
} x11_connection_req_t;
</code></pre>
<p><code>pad*</code> fields can be ignored since they are padding and their value is not read by the server.</p>
<p>For our handshake, we need to set the <code>order</code> to be <code>l</code>, that is, little-endian, since X11 can be told to interpret message as big or little endian. Since x64 is little-endian, we do not want to have a endianness translation layer and so we stick to little-endian.</p>
<p>We also need to set the <code>major</code> field, which is the version, to <code>11</code>. I'll leave it to the reader to guess why.</p>
<p>In C, we would do:</p>
<pre><code class="language-c">  x11_connection_req_t req = {.order = 'l', .major = 11};
</code></pre>
<p>This structure is only 12 bytes long, since we do not use authorization (we leave all subsequent fields after the <code>minor_version</code> as 0).</p>
<p>But since we will have to read the response from the server which is quite big (around 14 KiB during my testing), we will right away reserve a lot of space on the stack, 32 KiB, to be safe:</p>
<pre><code class="language-x86asm">  sub rsp, 1&lt;&lt;15
  mov BYTE [rsp + 0], 'l' ; Set order to 'l'.
  mov WORD [rsp + 2], 11 ; Set major version to 11.
</code></pre>
<p>Then we send it to the server:</p>
<pre><code class="language-x86asm">  ; Send the handshake to the server: write(2).
  mov rax, SYSCALL_WRITE
  mov rdi, rdi
  lea rsi, [rsp]
  mov rdx, 12
  syscall

  cmp rax, 12 ; Check that all bytes were written.
  jnz die
</code></pre>
<p>After that, we read the server response, which should be at first 8 bytes:</p>
<pre><code class="language-x86asm">  ; Read the server response: read(2).
  ; Use the stack for the read buffer.
  ; The X11 server first replies with 8 bytes. Once these are read, it replies with a much bigger message.
  mov rax, SYSCALL_READ
  mov rdi, rdi
  lea rsi, [rsp]
  mov rdx, 8
  syscall

  cmp rax, 8 ; Check that the server replied with 8 bytes.
  jnz die

  cmp BYTE [rsp], 1 ; Check that the server sent 'success' (first byte is 1).
  jnz die
</code></pre>
<p>The first byte in the server response is <code>0</code> for failure and <code>1</code> for success (and <code>2</code> for authentication but we will not need it here).</p>
<p>The server sends a big message with a lot of general information, which we will need for later, so we store certain fields in global variables located in the data section.</p>
<p>First we add those variables, each 4 bytes big:</p>
<pre><code class="language-x86asm">section .data

id: dd 0
static id:data

id_base: dd 0
static id_base:data

id_mask: dd 0
static id_mask:data

root_visual_id: dd 0
static root_visual_id:data
</code></pre>
<p>Then we read the server response, and skip over the parts we are not interested in. This boils down to incrementing a pointer by a dynamic value, a few times. Note that since we do not do any checks here, that would be a great attack vector to trigger a stack overflow or such in our program.</p>
<pre><code class="language-x86asm">  ; Read the rest of the server response: read(2).
  ; Use the stack for the read buffer.
  mov rax, SYSCALL_READ
  mov rdi, rdi
  lea rsi, [rsp]
  mov rdx, 1&lt;&lt;15
  syscall

  cmp rax, 0 ; Check that the server replied with something.
  jle die

  ; Set id_base globally.
  mov edx, DWORD [rsp + 4]
  mov DWORD [id_base], edx

  ; Set id_mask globally.
  mov edx, DWORD [rsp + 8]
  mov DWORD [id_mask], edx

  ; Read the information we need, skip over the rest.
  lea rdi, [rsp] ; Pointer that will skip over some data.
  
  mov cx, WORD [rsp + 16] ; Vendor length (v).
  movzx rcx, cx

  mov al, BYTE [rsp + 21]; Number of formats (n).
  movzx rax, al ; Fill the rest of the register with zeroes to avoid garbage values.
  imul rax, 8 ; sizeof(format) == 8

  add rdi, 32 ; Skip the connection setup
  add rdi, rcx ; Skip over the vendor information (v).

  ; Skip over padding.
  add rdi, 3
  and rdi, -4

  add rdi, rax ; Skip over the format information (n*8).

  mov eax, DWORD [rdi] ; Store (and return) the window root id.

  ; Set the root_visual_id globally.
  mov edx, DWORD [rdi + 32]
  mov DWORD [root_visual_id], edx
</code></pre>
<hr />
<p>A small aside about padding, <a href="https://github.com/gaultier/blog/issues/6">thanks to a perspicacious reader</a>:</p>
<p>How we skip padding is the only bit of smartness we allow ourselves: some fields in the X11 protocol have a variable length. But the X11 protocol counts everything in units of '4 bytes'.</p>
<p>Meaning, if a field is only 5 bytes long, per the protocol, there will be 3 bytes of padding (which should be skipped over by the application), so that the field occupies 2 units of 4 bytes (it is 4 bytes-aligned).</p>
<p>How do we do that then? The specification uses some division and modulo operations, but those are annoying to do in assembly. We can do better.</p>
<p><code>libX11</code> uses this macro:</p>
<pre><code class="language-c">#define ROUNDUP(nbytes, pad) (((nbytes) + ((pad)-1)) &amp; ~(long)((pad)-1))
</code></pre>
<p>And it should be used so:</p>
<pre><code class="language-c">assert(ROUNDUP(0, 4) == 0);
assert(ROUNDUP(1, 4) == 4);
assert(ROUNDUP(2, 4) == 4);
assert(ROUNDUP(3, 4) == 4);
assert(ROUNDUP(4, 4) == 4);
assert(ROUNDUP(5, 4) == 8);
// etc
</code></pre>
<p>This works, but is kind of complex. If we look at this output when compiling this code, we see that <code>gcc</code> smartly optimizes this macro down to:</p>
<pre><code class="language-x86asm">  add     eax, 3
  and     eax, -4
</code></pre>
<p>So we use this form.</p>
<hr />
<p>All together:</p>
<pre><code class="language-x86asm">; Send the handshake to the X11 server and read the returned system information.
; @param rdi The socket file descriptor
; @returns The window root id (uint32_t) in rax.
x11_send_handshake:
static x11_send_handshake:function
  push rbp
  mov rbp, rsp

  sub rsp, 1&lt;&lt;15
  mov BYTE [rsp + 0], 'l' ; Set order to 'l'.
  mov WORD [rsp + 2], 11 ; Set major version to 11.

  ; Send the handshake to the server: write(2).
  mov rax, SYSCALL_WRITE
  mov rdi, rdi
  lea rsi, [rsp]
  mov rdx, 12
  syscall

  cmp rax, 12 ; Check that all bytes were written.
  jnz die

  ; Read the server response: read(2).
  ; Use the stack for the read buffer.
  ; The X11 server first replies with 8 bytes. Once these are read, it replies with a much bigger message.
  mov rax, SYSCALL_READ
  mov rdi, rdi
  lea rsi, [rsp]
  mov rdx, 8
  syscall

  cmp rax, 8 ; Check that the server replied with 8 bytes.
  jnz die

  cmp BYTE [rsp], 1 ; Check that the server sent 'success' (first byte is 1).
  jnz die

  ; Read the rest of the server response: read(2).
  ; Use the stack for the read buffer.
  mov rax, SYSCALL_READ
  mov rdi, rdi
  lea rsi, [rsp]
  mov rdx, 1&lt;&lt;15
  syscall

  cmp rax, 0 ; Check that the server replied with something.
  jle die

  ; Set id_base globally.
  mov edx, DWORD [rsp + 4]
  mov DWORD [id_base], edx

  ; Set id_mask globally.
  mov edx, DWORD [rsp + 8]
  mov DWORD [id_mask], edx

  ; Read the information we need, skip over the rest.
  lea rdi, [rsp] ; Pointer that will skip over some data.
  
  mov cx, WORD [rsp + 16] ; Vendor length (v).
  movzx rcx, cx

  mov al, BYTE [rsp + 21]; Number of formats (n).
  movzx rax, al ; Fill the rest of the register with zeroes to avoid garbage values.
  imul rax, 8 ; sizeof(format) == 8

  add rdi, 32 ; Skip the connection setup
  add rdi, rcx ; Skip over the vendor information (v).

  ; Skip over padding.
  add rdi, 3
  and rdi, -4

  add rdi, rax ; Skip over the format information (n*8).

  mov eax, DWORD [rdi] ; Store (and return) the window root id.

  ; Set the root_visual_id globally.
  mov edx, DWORD [rdi + 32]
  mov DWORD [root_visual_id], edx

  add rsp, 1&lt;&lt;15
  pop rbp
  ret
</code></pre>
<blockquote>
<p>From this point on, I will assume you are familiar with the basics of assembly and X11 and will not go as much into details.</p>
</blockquote>
<h2 id="generating-ids">
	<a class="title" href="#generating-ids">Generating ids</a>
	<a class="hash-anchor" href="#generating-ids" aria-hidden="true" onclick="navigator.clipboard.writeText(this.href);"></a>
</h2>
<p>When creating resources on the server-side, we usually first generate an id on the client side, and send that id to the server when creating the resource.</p>
<p>We store the current id in a global variable and increment it each time a new id is generated.</p>
<p>This is how we do it:</p>
<pre><code class="language-x86asm">; Increment the global id.
; @return The new id.
x11_next_id:
static x11_next_id:function
  push rbp
  mov rbp, rsp

  mov eax, DWORD [id] ; Load global id.

  mov edi, DWORD [id_base] ; Load global id_base.
  mov edx, DWORD [id_mask] ; Load global id_mask.

  ; Return: id_mask &amp; (id) | id_base
  and eax, edx
  or eax, edi

  add DWORD [id], 1 ; Increment id.

  pop rbp
  ret
</code></pre>
<h2 id="opening-a-font">
	<a class="title" href="#opening-a-font">Opening a font</a>
	<a class="hash-anchor" href="#opening-a-font" aria-hidden="true" onclick="navigator.clipboard.writeText(this.href);"></a>
</h2>
<p>To open a font, which is a prerequisite to draw text, we send a message to the server specifying (part of) the name of the font we want, and the server will select a matching font.</p>
<p>To play with another font, you can use <code>xfontsel</code> which displays all the font names that the X11 server knows about.</p>
<p>First, we generate an id for the font locally, and then we send it alongside the font name.</p>
<pre><code class="language-x86asm">; Open the font on the server side.
; @param rdi The socket file descriptor.
; @param esi The font id.
x11_open_font:
static x11_open_font:function
  push rbp
  mov rbp, rsp

  %define OPEN_FONT_NAME_BYTE_COUNT 5
  %define OPEN_FONT_PADDING ((4 - (OPEN_FONT_NAME_BYTE_COUNT % 4)) % 4)
  %define OPEN_FONT_PACKET_U32_COUNT (3 + (OPEN_FONT_NAME_BYTE_COUNT + OPEN_FONT_PADDING) / 4)
  %define X11_OP_REQ_OPEN_FONT 0x2d

  sub rsp, 6*8
  mov DWORD [rsp + 0*4], X11_OP_REQ_OPEN_FONT | (OPEN_FONT_NAME_BYTE_COUNT &lt;&lt; 16)
  mov DWORD [rsp + 1*4], esi
  mov DWORD [rsp + 2*4], OPEN_FONT_NAME_BYTE_COUNT
  mov BYTE [rsp + 3*4 + 0], 'f'
  mov BYTE [rsp + 3*4 + 1], 'i'
  mov BYTE [rsp + 3*4 + 2], 'x'
  mov BYTE [rsp + 3*4 + 3], 'e'
  mov BYTE [rsp + 3*4 + 4], 'd'


  mov rax, SYSCALL_WRITE
  mov rdi, rdi
  lea rsi, [rsp]
  mov rdx, OPEN_FONT_PACKET_U32_COUNT*4
  syscall

  cmp rax, OPEN_FONT_PACKET_U32_COUNT*4
  jnz die

  add rsp, 6*8

  pop rbp
  ret
</code></pre>
<h2 id="creating-a-graphical-context">
	<a class="title" href="#creating-a-graphical-context">Creating a graphical context</a>
	<a class="hash-anchor" href="#creating-a-graphical-context" aria-hidden="true" onclick="navigator.clipboard.writeText(this.href);"></a>
</h2>
<p>Since an application in X11 can have multiple windows, we first need to create a graphical context containing the general information. When we create a window, we refer to this graphical context by id.</p>
<p>Again, we need to generate an id for the graphical context to be.</p>
<p>X11 stores a hierarchy of windows, so when creating the graphical context, we also need to give it the root window id (i.e. the parent id).</p>
<pre><code class="language-x86asm">; Create a X11 graphical context.
; @param rdi The socket file descriptor.
; @param esi The graphical context id.
; @param edx The window root id.
; @param ecx The font id.
x11_create_gc:
static x11_create_gc:function
  push rbp
  mov rbp, rsp

  sub rsp, 8*8

%define X11_OP_REQ_CREATE_GC 0x37
%define X11_FLAG_GC_BG 0x00000004
%define X11_FLAG_GC_FG 0x00000008
%define X11_FLAG_GC_FONT 0x00004000
%define X11_FLAG_GC_EXPOSE 0x00010000

%define CREATE_GC_FLAGS X11_FLAG_GC_BG | X11_FLAG_GC_FG | X11_FLAG_GC_FONT
%define CREATE_GC_PACKET_FLAG_COUNT 3
%define CREATE_GC_PACKET_U32_COUNT (4 + CREATE_GC_PACKET_FLAG_COUNT)
%define MY_COLOR_RGB 0x0000ffff

  mov DWORD [rsp + 0*4], X11_OP_REQ_CREATE_GC | (CREATE_GC_PACKET_U32_COUNT&lt;&lt;16)
  mov DWORD [rsp + 1*4], esi
  mov DWORD [rsp + 2*4], edx
  mov DWORD [rsp + 3*4], CREATE_GC_FLAGS
  mov DWORD [rsp + 4*4], MY_COLOR_RGB
  mov DWORD [rsp + 5*4], 0
  mov DWORD [rsp + 6*4], ecx

  mov rax, SYSCALL_WRITE
  mov rdi, rdi
  lea rsi, [rsp]
  mov rdx, CREATE_GC_PACKET_U32_COUNT*4
  syscall

  cmp rax, CREATE_GC_PACKET_U32_COUNT*4
  jnz die
  
  add rsp, 8*8

  pop rbp
  ret
</code></pre>
<h2 id="creating-the-window">
	<a class="title" href="#creating-the-window">Creating the window</a>
	<a class="hash-anchor" href="#creating-the-window" aria-hidden="true" onclick="navigator.clipboard.writeText(this.href);"></a>
</h2>
<p>We can now create the window, which refers to the freshly created graphical context.
We also provide the desired x and y coordinates of the window, as well as the desired dimensions (width and height).</p>
<p>Note that those are simply hints and the resulting window may well have different coordinates and dimensions, for example when using a tiling window manager, or when resizing the window.</p>
<pre><code class="language-x86asm">; Create the X11 window.
; @param rdi The socket file descriptor.
; @param esi The new window id.
; @param edx The window root id.
; @param ecx The root visual id.
; @param r8d Packed x and y.
; @param r9d Packed w and h.
x11_create_window:
static x11_create_window:function
  push rbp
  mov rbp, rsp

  %define X11_OP_REQ_CREATE_WINDOW 0x01
  %define X11_FLAG_WIN_BG_COLOR 0x00000002
  %define X11_EVENT_FLAG_KEY_RELEASE 0x0002
  %define X11_EVENT_FLAG_EXPOSURE 0x8000
  %define X11_FLAG_WIN_EVENT 0x00000800
  
  %define CREATE_WINDOW_FLAG_COUNT 2
  %define CREATE_WINDOW_PACKET_U32_COUNT (8 + CREATE_WINDOW_FLAG_COUNT)
  %define CREATE_WINDOW_BORDER 1
  %define CREATE_WINDOW_GROUP 1

  sub rsp, 12*8

  mov DWORD [rsp + 0*4], X11_OP_REQ_CREATE_WINDOW | (CREATE_WINDOW_PACKET_U32_COUNT &lt;&lt; 16)
  mov DWORD [rsp + 1*4], esi
  mov DWORD [rsp + 2*4], edx
  mov DWORD [rsp + 3*4], r8d
  mov DWORD [rsp + 4*4], r9d
  mov DWORD [rsp + 5*4], CREATE_WINDOW_GROUP | (CREATE_WINDOW_BORDER &lt;&lt; 16)
  mov DWORD [rsp + 6*4], ecx
  mov DWORD [rsp + 7*4], X11_FLAG_WIN_BG_COLOR | X11_FLAG_WIN_EVENT
  mov DWORD [rsp + 8*4], 0
  mov DWORD [rsp + 9*4], X11_EVENT_FLAG_KEY_RELEASE | X11_EVENT_FLAG_EXPOSURE


  mov rax, SYSCALL_WRITE
  mov rdi, rdi
  lea rsi, [rsp]
  mov rdx, CREATE_WINDOW_PACKET_U32_COUNT*4
  syscall

  cmp rax, CREATE_WINDOW_PACKET_U32_COUNT*4
  jnz die

  add rsp, 12*8

  pop rbp
  ret
</code></pre>
<h2 id="mapping-the-window">
	<a class="title" href="#mapping-the-window">Mapping the window</a>
	<a class="hash-anchor" href="#mapping-the-window" aria-hidden="true" onclick="navigator.clipboard.writeText(this.href);"></a>
</h2>
<p>If you are following along at home, and just ran the program, you have realized nothing is displayed.</p>
<p>That is because X11 does not show the window until we have mapped it. This is a simple message to send:</p>
<pre><code class="language-x86asm">; Map a X11 window.
; @param rdi The socket file descriptor.
; @param esi The window id.
x11_map_window:
static x11_map_window:function
  push rbp
  mov rbp, rsp

  sub rsp, 16

  %define X11_OP_REQ_MAP_WINDOW 0x08
  mov DWORD [rsp + 0*4], X11_OP_REQ_MAP_WINDOW | (2&lt;&lt;16)
  mov DWORD [rsp + 1*4], esi

  mov rax, SYSCALL_WRITE
  mov rdi, rdi
  lea rsi, [rsp]
  mov rdx, 2*4
  syscall

  cmp rax, 2*4
  jnz die

  add rsp, 16

  pop rbp
  ret
</code></pre>
<p>We now have a black window:</p>
<p><img src="x11_x64_black_window.png" alt="Black window" /></p>
<p>Yay!</p>
<h2 id="polling-for-server-messages">
	<a class="title" href="#polling-for-server-messages">Polling for server messages</a>
	<a class="hash-anchor" href="#polling-for-server-messages" aria-hidden="true" onclick="navigator.clipboard.writeText(this.href);"></a>
</h2>
<p>We would like to draw text in the window now, but we have to wait for the <code>Expose</code> event to be sent to us, which means that the window is visible, to be able to start drawing on it.</p>
<p>We want to listen for all server messages actually, be it errors or events, for example when the user presses a key on the keyboard.</p>
<p>If we do a simple blocking <code>read(2)</code>, but the server sends nothing, the program will appear not responding. Not good.
The solution is to use the <code>poll(2)</code> system call to be awoken by the operating system whenever there is data to be read on the socket, a la NodeJS or Nginx.</p>
<blockquote>
<p>An shrewd reader has pointed out that we could simply <code>read</code> from the socket in a loop, since we only have one, possibly with a timeout. Linux, and perhaps others, support setting a read timeout on a socket with <code>setsockopt(2)</code>. But I will keep this version in this article since this is the original one. Feel free to experiment with the alternative at home!</p>
</blockquote>
<p>First, we need to mark the socket as 'non-blocking' since it is by default in blocking mode:</p>
<pre><code class="language-x86asm">; Set a file descriptor in non-blocking mode.
; @param rdi The file descriptor.
set_fd_non_blocking:
static set_fd_non_blocking:function
  push rbp
  mov rbp, rsp

  mov rax, SYSCALL_FCNTL
  mov rdi, rdi 
  mov rsi, F_GETFL
  mov rdx, 0
  syscall

  cmp rax, 0
  jl die

  ; `or` the current file status flag with O_NONBLOCK.
  mov rdx, rax
  or rdx, O_NONBLOCK

  mov rax, SYSCALL_FCNTL
  mov rdi, rdi 
  mov rsi, F_SETFL
  mov rdx, rdx
  syscall

  cmp rax, 0
  jl die

  pop rbp
  ret
</code></pre>
<p>Then, we write a small function to read data on the socket. For simplicity, we only read 32 bytes of data, because most messages from X11 are of this size. We also return the first byte which contains the event type.</p>
<pre><code class="language-x86asm">; Read the X11 server reply.
; @return The message code in al.
x11_read_reply:
static x11_read_reply:function
  push rbp
  mov rbp, rsp

  sub rsp, 32
  
  mov rax, SYSCALL_READ
  mov rdi, rdi
  lea rsi, [rsp]
  mov rdx, 32
  syscall

  cmp rax, 1
  jle die

  mov al, BYTE [rsp]

  add rsp, 32

  pop rbp
  ret
</code></pre>
<p>We now can poll. If an error occurs or the other side has closed their end of the socket, we exit the program.</p>
<pre><code class="language-x86asm">; Poll indefinitely messages from the X11 server with poll(2).
; @param rdi The socket file descriptor.
; @param esi The window id.
; @param edx The gc id.
poll_messages:
static poll_messages:function
  push rbp
  mov rbp, rsp

  sub rsp, 32

  %define POLLIN 0x001
  %define POLLPRI 0x002
  %define POLLOUT 0x004
  %define POLLERR  0x008
  %define POLLHUP  0x010
  %define POLLNVAL 0x020

  mov DWORD [rsp + 0*4], edi
  mov DWORD [rsp + 1*4], POLLIN

  mov DWORD [rsp + 16], esi ; window id
  mov DWORD [rsp + 20], edx ; gc id

  .loop:
    mov rax, SYSCALL_POLL
    lea rdi, [rsp]
    mov rsi, 1
    mov rdx, -1
    syscall

    cmp rax, 0
    jle die

    cmp DWORD [rsp + 2*4], POLLERR  
    je die

    cmp DWORD [rsp + 2*4], POLLHUP  
    je die

    mov rdi, [rsp + 0*4]
    call x11_read_reply

    jmp .loop

  add rsp, 32
  pop rbp
  ret
</code></pre>
<h2 id="drawing-text">
	<a class="title" href="#drawing-text">Drawing text</a>
	<a class="hash-anchor" href="#drawing-text" aria-hidden="true" onclick="navigator.clipboard.writeText(this.href);"></a>
</h2>
<p>At last, we can draw text. The small difficulty here is that the text is of unknown length in the general case, so we have to compute the size of the X11 message, including the padding at the end. So far, we only had messages of fixed size.</p>
<p>The official documentation has formulas to compute those values.</p>
<pre><code class="language-x86asm">; Draw text in a X11 window with server-side text rendering.
; @param rdi The socket file descriptor.
; @param rsi The text string.
; @param edx The text string length in bytes.
; @param ecx The window id.
; @param r8d The gc id.
; @param r9d Packed x and y.
x11_draw_text:
static x11_draw_text:function
  push rbp
  mov rbp, rsp

  sub rsp, 1024

  mov DWORD [rsp + 1*4], ecx ; Store the window id directly in the packet data on the stack.
  mov DWORD [rsp + 2*4], r8d ; Store the gc id directly in the packet data on the stack.
  mov DWORD [rsp + 3*4], r9d ; Store x, y directly in the packet data on the stack.

  mov r8d, edx ; Store the string length in r8 since edx will be overwritten next.
  mov QWORD [rsp + 1024 - 8], rdi ; Store the socket file descriptor on the stack to free the register.

  ; Compute padding and packet u32 count with division and modulo 4.
  mov eax, edx ; Put dividend in eax.
  mov ecx, 4 ; Put divisor in ecx.
  cdq ; Sign extend.
  idiv ecx ; Compute eax / ecx, and put the remainder (i.e. modulo) in edx.
  ; LLVM optimizer magic: `(4-x)%4 == -x &amp; 3`, for some reason.
  neg edx
  and edx, 3
  mov r9d, edx ; Store padding in r9.

  mov eax, r8d 
  add eax, r9d
  shr eax, 2 ; Compute: eax /= 4
  add eax, 4 ; eax now contains the packet u32 count.


  %define X11_OP_REQ_IMAGE_TEXT8 0x4c
  mov DWORD [rsp + 0*4], r8d
  shl DWORD [rsp + 0*4], 8
  or DWORD [rsp + 0*4], X11_OP_REQ_IMAGE_TEXT8
  mov ecx, eax
  shl ecx, 16
  or [rsp + 0*4], ecx

  ; Copy the text string into the packet data on the stack.
  mov rsi, rsi ; Source string in rsi.
  lea rdi, [rsp + 4*4] ; Destination
  cld ; Move forward
  mov ecx, r8d ; String length.
  rep movsb ; Copy.

  mov rdx, rax ; packet u32 count
  imul rdx, 4
  mov rax, SYSCALL_WRITE
  mov rdi, QWORD [rsp + 1024 - 8] ; fd
  lea rsi, [rsp]
  syscall

  cmp rax, rdx
  jnz die

  add rsp, 1024

  pop rbp
  ret
</code></pre>
<p>We then call this function inside the polling loop, and we store the 'exposed' state in a boolean on the stack to know whether we should render the text or not:</p>
<pre><code class="language-x86asm">    %define X11_EVENT_EXPOSURE 0xc
    cmp eax, X11_EVENT_EXPOSURE
    jnz .received_other_event

    .received_exposed_event:
    mov BYTE [rsp + 24], 1 ; Mark as exposed.

    .received_other_event:

    cmp BYTE [rsp + 24], 1 ; exposed?
    jnz .loop

    .draw_text:
      mov rdi, [rsp + 0*4] ; socket fd
      lea rsi, [hello_world] ; string
      mov edx, 13 ; length
      mov ecx, [rsp + 16] ; window id
      mov r8d, [rsp + 20] ; gc id
      mov r9d, 100 ; x
      shl r9d, 16
      or r9d, 100 ; y
      call x11_draw_text
</code></pre>
<p>Finally, we see our <code>Hello, world!</code> text displayed inside the window:</p>
<p><img src="x11_x64_final.png" alt="Result" /></p>
<h2 id="the-end">
	<a class="title" href="#the-end">The end</a>
	<a class="hash-anchor" href="#the-end" aria-hidden="true" onclick="navigator.clipboard.writeText(this.href);"></a>
</h2>
<p>Wow, that was a lot. But we did it! We wrote a (albeit simplistic) GUI program in pure assembly, no dependencies, and that's just 600 lines of code in the end.</p>
<p>How did we fare on the executable size part?</p>
<ul>
<li>With debug information: 10744 bytes (10 KiB)</li>
<li>Without debug information (stripped): 8592 bytes (8 KiB)</li>
<li>Stripped and <code>OMAGIC</code> (<code>--omagic</code> linker flag, from the man page: <code>Set the text and data sections to be readable and writable.  Also, do not page-align the data segment</code>): 1776 bytes (1 KiB)</li>
</ul>
<p>Not too shabby, a GUI program in 1 KiB.</p>
<p>Where to go from there?</p>
<ul>
<li>We could move text rendering client-side. Doing it server-side has lots of limitations.</li>
<li>We could add shape rendering, such as quads and circles</li>
<li>We could listen to keyboard and mouse events (the polling loop is easy to extend to do that)</li>
</ul>
<p>I hope that you had as much fun as I did!</p>
<h2 id="addendum-the-full-code">
	<a class="title" href="#addendum-the-full-code">Addendum: the full code</a>
	<a class="hash-anchor" href="#addendum-the-full-code" aria-hidden="true" onclick="navigator.clipboard.writeText(this.href);"></a>
</h2>
<details>
  <summary>The full code</summary>
<pre><code class="language-x86asm">; Build with: nasm -f elf64 -g main.nasm &amp;&amp; ld main.o -static -o main 

BITS 64 ; 64 bits.
CPU X64 ; Target the x86_64 family of CPUs.

section .rodata

sun_path: db &quot;/tmp/.X11-unix/X0&quot;, 0
static sun_path:data

hello_world: db &quot;Hello, world!&quot;
static hello_world:data

section .data

id: dd 0
static id:data

id_base: dd 0
static id_base:data

id_mask: dd 0
static id_mask:data

root_visual_id: dd 0
static root_visual_id:data


section .text

%define AF_UNIX 1
%define SOCK_STREAM 1

%define SYSCALL_READ 0
%define SYSCALL_WRITE 1
%define SYSCALL_POLL 7
%define SYSCALL_SOCKET 41
%define SYSCALL_CONNECT 42
%define SYSCALL_EXIT 60
%define SYSCALL_FCNTL 72

; Create a UNIX domain socket and connect to the X11 server.
; @returns The socket file descriptor.
x11_connect_to_server:
static x11_connect_to_server:function
  push rbp
  mov rbp, rsp 

  ; Open a Unix socket: socket(2).
  mov rax, SYSCALL_SOCKET
  mov rdi, AF_UNIX ; Unix socket.
  mov rsi, SOCK_STREAM ; Stream oriented.
  mov rdx, 0 ; Automatic protocol.
  syscall

  cmp rax, 0
  jle die

  mov rdi, rax ; Store socket fd in `rdi` for the remainder of the function.

  sub rsp, 112 ; Store struct sockaddr_un on the stack.

  mov WORD [rsp], AF_UNIX ; Set sockaddr_un.sun_family to AF_UNIX
  ; Fill sockaddr_un.sun_path with: &quot;/tmp/.X11-unix/X0&quot;.
  lea rsi, sun_path
  mov r12, rdi ; Save the socket file descriptor in `rdi` in `r12`.
  lea rdi, [rsp + 2]
  cld ; Move forward
  mov ecx, 19 ; Length is 19 with the null terminator.
  rep movsb ; Copy.

  ; Connect to the server: connect(2).
  mov rax, SYSCALL_CONNECT
  mov rdi, r12
  lea rsi, [rsp]
  %define SIZEOF_SOCKADDR_UN 2+108
  mov rdx, SIZEOF_SOCKADDR_UN
  syscall

  cmp rax, 0
  jne die

  mov rax, rdi ; Return the socket fd.

  add rsp, 112
  pop rbp
  ret

; Send the handshake to the X11 server and read the returned system information.
; @param rdi The socket file descriptor
; @returns The window root id (uint32_t) in rax.
x11_send_handshake:
static x11_send_handshake:function
  push rbp
  mov rbp, rsp

  sub rsp, 1&lt;&lt;15
  mov BYTE [rsp + 0], 'l' ; Set order to 'l'.
  mov WORD [rsp + 2], 11 ; Set major version to 11.

  ; Send the handshake to the server: write(2).
  mov rax, SYSCALL_WRITE
  mov rdi, rdi
  lea rsi, [rsp]
  mov rdx, 12
  syscall

  cmp rax, 12 ; Check that all bytes were written.
  jnz die

  ; Read the server response: read(2).
  ; Use the stack for the read buffer.
  ; The X11 server first replies with 8 bytes. Once these are read, it replies with a much bigger message.
  mov rax, SYSCALL_READ
  mov rdi, rdi
  lea rsi, [rsp]
  mov rdx, 8
  syscall

  cmp rax, 8 ; Check that the server replied with 8 bytes.
  jnz die

  cmp BYTE [rsp], 1 ; Check that the server sent 'success' (first byte is 1).
  jnz die

  ; Read the rest of the server response: read(2).
  ; Use the stack for the read buffer.
  mov rax, SYSCALL_READ
  mov rdi, rdi
  lea rsi, [rsp]
  mov rdx, 1&lt;&lt;15
  syscall

  cmp rax, 0 ; Check that the server replied with something.
  jle die

  ; Set id_base globally.
  mov edx, DWORD [rsp + 4]
  mov DWORD [id_base], edx

  ; Set id_mask globally.
  mov edx, DWORD [rsp + 8]
  mov DWORD [id_mask], edx

  ; Read the information we need, skip over the rest.
  lea rdi, [rsp] ; Pointer that will skip over some data.
  
  mov cx, WORD [rsp + 16] ; Vendor length (v).
  movzx rcx, cx

  mov al, BYTE [rsp + 21]; Number of formats (n).
  movzx rax, al ; Fill the rest of the register with zeroes to avoid garbage values.
  imul rax, 8 ; sizeof(format) == 8

  add rdi, 32 ; Skip the connection setup

  ; Skip over padding.
  add rdi, 3
  and rdi, -4

  add rdi, rcx ; Skip over the vendor information (v).
  add rdi, rax ; Skip over the format information (n*8).

  mov eax, DWORD [rdi] ; Store (and return) the window root id.

  ; Set the root_visual_id globally.
  mov edx, DWORD [rdi + 32]
  mov DWORD [root_visual_id], edx

  add rsp, 1&lt;&lt;15
  pop rbp
  ret

; Increment the global id.
; @return The new id.
x11_next_id:
static x11_next_id:function
  push rbp
  mov rbp, rsp

  mov eax, DWORD [id] ; Load global id.

  mov edi, DWORD [id_base] ; Load global id_base.
  mov edx, DWORD [id_mask] ; Load global id_mask.

  ; Return: id_mask &amp; (id) | id_base
  and eax, edx
  or eax, edi

  add DWORD [id], 1 ; Increment id.

  pop rbp
  ret

; Open the font on the server side.
; @param rdi The socket file descriptor.
; @param esi The font id.
x11_open_font:
static x11_open_font:function
  push rbp
  mov rbp, rsp

  %define OPEN_FONT_NAME_BYTE_COUNT 5
  %define OPEN_FONT_PADDING ((4 - (OPEN_FONT_NAME_BYTE_COUNT % 4)) % 4)
  %define OPEN_FONT_PACKET_U32_COUNT (3 + (OPEN_FONT_NAME_BYTE_COUNT + OPEN_FONT_PADDING) / 4)
  %define X11_OP_REQ_OPEN_FONT 0x2d

  sub rsp, 6*8
  mov DWORD [rsp + 0*4], X11_OP_REQ_OPEN_FONT | (OPEN_FONT_NAME_BYTE_COUNT &lt;&lt; 16)
  mov DWORD [rsp + 1*4], esi
  mov DWORD [rsp + 2*4], OPEN_FONT_NAME_BYTE_COUNT
  mov BYTE [rsp + 3*4 + 0], 'f'
  mov BYTE [rsp + 3*4 + 1], 'i'
  mov BYTE [rsp + 3*4 + 2], 'x'
  mov BYTE [rsp + 3*4 + 3], 'e'
  mov BYTE [rsp + 3*4 + 4], 'd'


  mov rax, SYSCALL_WRITE
  mov rdi, rdi
  lea rsi, [rsp]
  mov rdx, OPEN_FONT_PACKET_U32_COUNT*4
  syscall

  cmp rax, OPEN_FONT_PACKET_U32_COUNT*4
  jnz die

  add rsp, 6*8

  pop rbp
  ret

; Create a X11 graphical context.
; @param rdi The socket file descriptor.
; @param esi The graphical context id.
; @param edx The window root id.
; @param ecx The font id.
x11_create_gc:
static x11_create_gc:function
  push rbp
  mov rbp, rsp

  sub rsp, 8*8

%define X11_OP_REQ_CREATE_GC 0x37
%define X11_FLAG_GC_BG 0x00000004
%define X11_FLAG_GC_FG 0x00000008
%define X11_FLAG_GC_FONT 0x00004000
%define X11_FLAG_GC_EXPOSE 0x00010000

%define CREATE_GC_FLAGS X11_FLAG_GC_BG | X11_FLAG_GC_FG | X11_FLAG_GC_FONT
%define CREATE_GC_PACKET_FLAG_COUNT 3
%define CREATE_GC_PACKET_U32_COUNT (4 + CREATE_GC_PACKET_FLAG_COUNT)
%define MY_COLOR_RGB 0x0000ffff

  mov DWORD [rsp + 0*4], X11_OP_REQ_CREATE_GC | (CREATE_GC_PACKET_U32_COUNT&lt;&lt;16)
  mov DWORD [rsp + 1*4], esi
  mov DWORD [rsp + 2*4], edx
  mov DWORD [rsp + 3*4], CREATE_GC_FLAGS
  mov DWORD [rsp + 4*4], MY_COLOR_RGB
  mov DWORD [rsp + 5*4], 0
  mov DWORD [rsp + 6*4], ecx

  mov rax, SYSCALL_WRITE
  mov rdi, rdi
  lea rsi, [rsp]
  mov rdx, CREATE_GC_PACKET_U32_COUNT*4
  syscall

  cmp rax, CREATE_GC_PACKET_U32_COUNT*4
  jnz die
  
  add rsp, 8*8

  pop rbp
  ret

; Create the X11 window.
; @param rdi The socket file descriptor.
; @param esi The new window id.
; @param edx The window root id.
; @param ecx The root visual id.
; @param r8d Packed x and y.
; @param r9d Packed w and h.
x11_create_window:
static x11_create_window:function
  push rbp
  mov rbp, rsp

  %define X11_OP_REQ_CREATE_WINDOW 0x01
  %define X11_FLAG_WIN_BG_COLOR 0x00000002
  %define X11_EVENT_FLAG_KEY_RELEASE 0x0002
  %define X11_EVENT_FLAG_EXPOSURE 0x8000
  %define X11_FLAG_WIN_EVENT 0x00000800
  
  %define CREATE_WINDOW_FLAG_COUNT 2
  %define CREATE_WINDOW_PACKET_U32_COUNT (8 + CREATE_WINDOW_FLAG_COUNT)
  %define CREATE_WINDOW_BORDER 1
  %define CREATE_WINDOW_GROUP 1

  sub rsp, 12*8

  mov DWORD [rsp + 0*4], X11_OP_REQ_CREATE_WINDOW | (CREATE_WINDOW_PACKET_U32_COUNT &lt;&lt; 16)
  mov DWORD [rsp + 1*4], esi
  mov DWORD [rsp + 2*4], edx
  mov DWORD [rsp + 3*4], r8d
  mov DWORD [rsp + 4*4], r9d
  mov DWORD [rsp + 5*4], CREATE_WINDOW_GROUP | (CREATE_WINDOW_BORDER &lt;&lt; 16)
  mov DWORD [rsp + 6*4], ecx
  mov DWORD [rsp + 7*4], X11_FLAG_WIN_BG_COLOR | X11_FLAG_WIN_EVENT
  mov DWORD [rsp + 8*4], 0
  mov DWORD [rsp + 9*4], X11_EVENT_FLAG_KEY_RELEASE | X11_EVENT_FLAG_EXPOSURE


  mov rax, SYSCALL_WRITE
  mov rdi, rdi
  lea rsi, [rsp]
  mov rdx, CREATE_WINDOW_PACKET_U32_COUNT*4
  syscall

  cmp rax, CREATE_WINDOW_PACKET_U32_COUNT*4
  jnz die

  add rsp, 12*8

  pop rbp
  ret

; Map a X11 window.
; @param rdi The socket file descriptor.
; @param esi The window id.
x11_map_window:
static x11_map_window:function
  push rbp
  mov rbp, rsp

  sub rsp, 16

  %define X11_OP_REQ_MAP_WINDOW 0x08
  mov DWORD [rsp + 0*4], X11_OP_REQ_MAP_WINDOW | (2&lt;&lt;16)
  mov DWORD [rsp + 1*4], esi

  mov rax, SYSCALL_WRITE
  mov rdi, rdi
  lea rsi, [rsp]
  mov rdx, 2*4
  syscall

  cmp rax, 2*4
  jnz die

  add rsp, 16

  pop rbp
  ret

; Read the X11 server reply.
; @return The message code in al.
x11_read_reply:
static x11_read_reply:function
  push rbp
  mov rbp, rsp

  sub rsp, 32

  mov rax, SYSCALL_READ
  mov rdi, rdi
  lea rsi, [rsp]
  mov rdx, 32
  syscall

  cmp rax, 1
  jle die

  mov al, BYTE [rsp]

  add rsp, 32

  pop rbp
  ret

die:
  mov rax, SYSCALL_EXIT
  mov rdi, 1
  syscall


; Set a file descriptor in non-blocking mode.
; @param rdi The file descriptor.
set_fd_non_blocking:
static set_fd_non_blocking:function
  push rbp
  mov rbp, rsp

  %define F_GETFL 3
  %define F_SETFL 4

  %define O_NONBLOCK 2048

  mov rax, SYSCALL_FCNTL
  mov rdi, rdi 
  mov rsi, F_GETFL
  mov rdx, 0
  syscall

  cmp rax, 0
  jl die

  ; `or` the current file status flag with O_NONBLOCK.
  mov rdx, rax
  or rdx, O_NONBLOCK

  mov rax, SYSCALL_FCNTL
  mov rdi, rdi 
  mov rsi, F_SETFL
  mov rdx, rdx
  syscall

  cmp rax, 0
  jl die

  pop rbp
  ret

; Poll indefinitely messages from the X11 server with poll(2).
; @param rdi The socket file descriptor.
; @param esi The window id.
; @param edx The gc id.
poll_messages:
static poll_messages:function
  push rbp
  mov rbp, rsp

  sub rsp, 32

  %define POLLIN 0x001
  %define POLLPRI 0x002
  %define POLLOUT 0x004
  %define POLLERR  0x008
  %define POLLHUP  0x010
  %define POLLNVAL 0x020

  mov DWORD [rsp + 0*4], edi
  mov DWORD [rsp + 1*4], POLLIN

  mov DWORD [rsp + 16], esi ; window id
  mov DWORD [rsp + 20], edx ; gc id
  mov BYTE [rsp + 24], 0 ; exposed? (boolean)

  .loop:
    mov rax, SYSCALL_POLL
    lea rdi, [rsp]
    mov rsi, 1
    mov rdx, -1
    syscall

    cmp rax, 0
    jle die

    cmp DWORD [rsp + 2*4], POLLERR  
    je die

    cmp DWORD [rsp + 2*4], POLLHUP  
    je die

    mov rdi, [rsp + 0*4]
    call x11_read_reply

    %define X11_EVENT_EXPOSURE 0xc
    cmp eax, X11_EVENT_EXPOSURE
    jnz .received_other_event

    .received_exposed_event:
    mov BYTE [rsp + 24], 1 ; Mark as exposed.

    .received_other_event:

    cmp BYTE [rsp + 24], 1 ; exposed?
    jnz .loop

    .draw_text:
      mov rdi, [rsp + 0*4] ; socket fd
      lea rsi, [hello_world] ; string
      mov edx, 13 ; length
      mov ecx, [rsp + 16] ; window id
      mov r8d, [rsp + 20] ; gc id
      mov r9d, 100 ; x
      shl r9d, 16
      or r9d, 100 ; y
      call x11_draw_text


    jmp .loop


  add rsp, 32
  pop rbp
  ret

; Draw text in a X11 window with server-side text rendering.
; @param rdi The socket file descriptor.
; @param rsi The text string.
; @param edx The text string length in bytes.
; @param ecx The window id.
; @param r8d The gc id.
; @param r9d Packed x and y.
x11_draw_text:
static x11_draw_text:function
  push rbp
  mov rbp, rsp

  sub rsp, 1024

  mov DWORD [rsp + 1*4], ecx ; Store the window id directly in the packet data on the stack.
  mov DWORD [rsp + 2*4], r8d ; Store the gc id directly in the packet data on the stack.
  mov DWORD [rsp + 3*4], r9d ; Store x, y directly in the packet data on the stack.

  mov r8d, edx ; Store the string length in r8 since edx will be overwritten next.
  mov QWORD [rsp + 1024 - 8], rdi ; Store the socket file descriptor on the stack to free the register.

  ; Compute padding and packet u32 count with division and modulo 4.
  mov eax, edx ; Put dividend in eax.
  mov ecx, 4 ; Put divisor in ecx.
  cdq ; Sign extend.
  idiv ecx ; Compute eax / ecx, and put the remainder (i.e. modulo) in edx.
  ; LLVM optimizer magic: `(4-x)%4 == -x &amp; 3`, for some reason.
  neg edx
  and edx, 3
  mov r9d, edx ; Store padding in r9.

  mov eax, r8d 
  add eax, r9d
  shr eax, 2 ; Compute: eax /= 4
  add eax, 4 ; eax now contains the packet u32 count.


  %define X11_OP_REQ_IMAGE_TEXT8 0x4c
  mov DWORD [rsp + 0*4], r8d
  shl DWORD [rsp + 0*4], 8
  or DWORD [rsp + 0*4], X11_OP_REQ_IMAGE_TEXT8
  mov ecx, eax
  shl ecx, 16
  or [rsp + 0*4], ecx

  ; Copy the text string into the packet data on the stack.
  mov rsi, rsi ; Source string in rsi.
  lea rdi, [rsp + 4*4] ; Destination
  cld ; Move forward
  mov ecx, r8d ; String length.
  rep movsb ; Copy.

  mov rdx, rax ; packet u32 count
  imul rdx, 4
  mov rax, SYSCALL_WRITE
  mov rdi, QWORD [rsp + 1024 - 8] ; fd
  lea rsi, [rsp]
  syscall

  cmp rax, rdx
  jnz die

  add rsp, 1024

  pop rbp
  ret

_start:
global _start:function
  call x11_connect_to_server
  mov r15, rax ; Store the socket file descriptor in r15.

  mov rdi, rax
  call x11_send_handshake

  mov r12d, eax ; Store the window root id in r12.

  call x11_next_id
  mov r13d, eax ; Store the gc_id in r13.

  call x11_next_id
  mov r14d, eax ; Store the font_id in r14.

  mov rdi, r15
  mov esi, r14d
  call x11_open_font


  mov rdi, r15
  mov esi, r13d
  mov edx, r12d
  mov ecx, r14d
  call x11_create_gc

  call x11_next_id
  
  mov ebx, eax ; Store the window id in ebx.

  mov rdi, r15 ; socket fd
  mov esi, eax
  mov edx, r12d
  mov ecx, [root_visual_id]
  mov r8d, 200 | (200 &lt;&lt; 16) ; x and y are 200
  %define WINDOW_W 800
  %define WINDOW_H 600
  mov r9d, WINDOW_W | (WINDOW_H &lt;&lt; 16)
  call x11_create_window

  mov rdi, r15 ; socket fd
  mov esi, ebx
  call x11_map_window

  mov rdi, r15 ; socket fd
  call set_fd_non_blocking

  mov rdi, r15 ; socket fd
  mov esi, ebx ; window id
  mov edx, r13d ; gc id
  call poll_messages

  ; The end.
  mov rax, SYSCALL_EXIT
  mov rdi, 0
  syscall
</code></pre>
  </summary>
</details>
<p><a href="/blog"> ⏴ Back to all articles</a></p>

<blockquote id="donate">
  <p>If you enjoy what you're reading, you want to support me, and can afford it: <a href="https://paypal.me/philigaultier?country.x=DE&locale.x=en_US">Donate</a></p>
</blockquote>

<blockquote>
  <p>
    This blog is <a href="https://github.com/gaultier/blog">open-source</a>!
    If you find a problem, please open a Github issue.
    The content of this blog as well as the code snippets are under the <a href="https://en.wikipedia.org/wiki/BSD_licenses#3-clause_license_(%22BSD_License_2.0%22,_%22Revised_BSD_License%22,_%22New_BSD_License%22,_or_%22Modified_BSD_License%22)">BSD-3 License</a> which I also usually use for all my personal projects. It's basically free for every use but you have to mention me as the original author.
  </p>
</blockquote>

</div>
</body>
</html><|MERGE_RESOLUTION|>--- conflicted
+++ resolved
@@ -75,79 +75,73 @@
 
 <li>
 	<a href="#what-do-we-need">What do we need?</a>
-	<ul>
-		
+		</li>
+
 <li>
 	<a href="#x11-basics">X11 basics</a>
-	<ul>
-		
+		</li>
+
 <li>
 	<a href="#main-in-x64-assembly">Main in x64 assembly</a>
-	<ul>
-		
+		</li>
+
 <li>
 	<a href="#a-stack-primer">A stack primer</a>
-	<ul>
-		
+		<ul>
+
 <li>
 	<a href="#a-small-stack-example">A small stack example</a>
-	<ul>
-		</ul>
+		</li>
+</ul>
 </li>
 
 <li>
 	<a href="#opening-a-socket">Opening a socket</a>
-	<ul>
-		
+		</li>
+
 <li>
 	<a href="#connecting-to-the-server">Connecting to the server</a>
-	<ul>
-		
+		</li>
+
 <li>
 	<a href="#sending-data-over-the-socket">Sending data over the socket</a>
-	<ul>
-		
+		</li>
+
 <li>
 	<a href="#generating-ids">Generating ids</a>
-	<ul>
-		
+		</li>
+
 <li>
 	<a href="#opening-a-font">Opening a font</a>
-	<ul>
-		
+		</li>
+
 <li>
 	<a href="#creating-a-graphical-context">Creating a graphical context</a>
-	<ul>
-		
+		</li>
+
 <li>
 	<a href="#creating-the-window">Creating the window</a>
-	<ul>
-		
+		</li>
+
 <li>
 	<a href="#mapping-the-window">Mapping the window</a>
-	<ul>
-		
+		</li>
+
 <li>
 	<a href="#polling-for-server-messages">Polling for server messages</a>
-	<ul>
-		
+		</li>
+
 <li>
 	<a href="#drawing-text">Drawing text</a>
-	<ul>
-		
+		</li>
+
 <li>
 	<a href="#the-end">The end</a>
-	<ul>
-		
+		</li>
+
 <li>
 	<a href="#addendum-the-full-code">Addendum: the full code</a>
-<<<<<<< HEAD
-	<ul>
-		</ul>
-</li>
-=======
 		</li>
->>>>>>> c138751b
 </ul>
 
 <p>Most people think assembly is only to be used to write toy programs for learning purposes, or to write a highly optimized version of a specific function inside a codebase written in a high-level language.</p>
