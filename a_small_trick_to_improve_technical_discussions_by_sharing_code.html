--- conflicted
+++ resolved
@@ -75,13 +75,7 @@
 
 <li>
 	<a href="#addendum-the-full-code">Addendum: the full code</a>
-<<<<<<< HEAD
-	<ul>
-		</ul>
-</li>
-=======
 		</li>
->>>>>>> c138751b
 </ul>
 
 <p>This is a big title for a small trick that I've been using daily for years now, in every place I've worked at.</p>
