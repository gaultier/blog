--- conflicted
+++ resolved
@@ -38,8 +38,6 @@
 <div class="body">
 
 <p id="publication_date">Published on 2024-06-20.</p>
-<<<<<<< HEAD
-=======
 <h1 id="lets-write-a-video-game-from-scratch-like-its-1987">Let’s write
 a video game from scratch like it’s 1987</h1>
 <blockquote>
@@ -2360,7 +2358,6 @@
     }
 }</code></pre>
 
->>>>>>> 61ba1fc3
 <blockquote id="donate">
   <p>If you liked this article and you want to support me, and can afford it: <a href="https://paypal.me/philigaultier?country.x=DE&locale.x=en_US">Donate</a></p>
 </blockquote>
