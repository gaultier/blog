--- conflicted
+++ resolved
@@ -37,9 +37,6 @@
 </div>
 <div class="body">
 
-<<<<<<< HEAD
-<p id="publication_date">Published on 2024-05-03.</p>
-=======
 <p id="publication_date">Published on 2023-12-19.</p>
 <h1 id="body-of-work">Body of work</h1>
 <p>I am here recounting chronologically what I have achieved in my
@@ -283,7 +280,6 @@
 the progress to stakeholders. This software runs on various OSes and
 architectures including mobile platforms.</p>
 
->>>>>>> 61ba1fc3
 <blockquote id="donate">
   <p>If you liked this article and you want to support me, and can afford it: <a href="https://paypal.me/philigaultier?country.x=DE&locale.x=en_US">Donate</a></p>
 </blockquote>
