<!DOCTYPE html>
<html>
<head>
<title>Body of work</title>
<meta charset="utf-8">
<link rel="shortcut icon" type="image/ico" href="/blog/favicon.ico">
<link rel="stylesheet" type="text/css" href="main.css">
<link rel="stylesheet" href="https://unpkg.com/@highlightjs/cdn-assets@11.8.0/styles/default.min.css">
<script src="https://unpkg.com/@highlightjs/cdn-assets@11.8.0/highlight.min.js"></script>
<!-- From https://github.com/odin-lang/odin-lang.org/blob/6f48c2cfb094a42dffd34143884fa958bd9c0ba2/themes/odin/layouts/partials/head.html#L71 -->
<script src="https://unpkg.com/@highlightjs/cdn-assets@11.8.0/languages/x86asm.min.js"></script>
<script>
  window.onload = function() {
      hljs.registerLanguage("odin", function(e) {
      return {
          aliases: ["odin", "odinlang", "odin-lang"],
          keywords: {
              keyword: "auto_cast bit_field bit_set break case cast context continue defer distinct do dynamic else enum fallthrough for foreign if import in map matrix not_in or_else or_return package proc return struct switch transmute type_of typeid union using when where",
              literal: "true false nil",
              built_in: "abs align_of cap clamp complex conj expand_to_tuple imag jmag kmag len max min offset_of quaternion real size_of soa_unzip soa_zip swizzle type_info_of type_of typeid_of"
          },
          illegal: "</",
          contains: [e.C_LINE_COMMENT_MODE, e.C_BLOCK_COMMENT_MODE, {
              className: "string",
              variants: [e.QUOTE_STRING_MODE, {
                  begin: "'",
                  end: "[^\\\\]'"
              }, {
                  begin: "`",
                  end: "`"
              }]
          }, {
              className: "number",
              variants: [{
                  begin: e.C_NUMBER_RE + "[ijk]",
                  relevance: 1
              }, e.C_NUMBER_MODE]
          }]
      }
    });

    hljs.highlightAll();
  }
</script>
</head>
<body>

<div id="banner">
    <div id="name">
        <img id="me" src="me.jpeg">
        <span>Philippe Gaultier</span>
    </div>
    <ul>
      <li> <a href="/blog/body_of_work.html">Body of work</a> </li>
      <li> <a href="/blog/articles-by-tag.html">Tags</a> </li>
      <li> <a href="https://github.com/gaultier/resume/raw/master/Philippe_Gaultier_resume_en.pdf">Resume</a> </li>
      <li> <a href="https://www.linkedin.com/in/philippegaultier/">LinkedIn</a> </li>
      <li> <a href="https://github.com/gaultier">Github</a> </li>
      <li> <a href="/blog/feed.xml">Atom feed</a> </li>
    </ul>
</div>
<div class="body">

		<div class="article-prelude">
			<p><a href="/blog"> ⏴ Back to all articles</a></p>

			<p class="publication-date">Published on 2023-12-19</p>
		</div>
		<div class="article-title">
		<h1>Body of work</h1>
		  <span>🏷️ <a href="/blog/articles-by-tag.html#cobol">Cobol</a>,  <a href="/blog/articles-by-tag.html#csharp">C#</a>,  <a href="/blog/articles-by-tag.html#cplusplus">C++</a>,  <a href="/blog/articles-by-tag.html#opengl">OpenGL</a>,  <a href="/blog/articles-by-tag.html#oculus-rift">Oculus Rift</a>,  <a href="/blog/articles-by-tag.html#typescript">Typescript</a>,  <a href="/blog/articles-by-tag.html#go">Go</a>,  <a href="/blog/articles-by-tag.html#rust">Rust</a>,  <a href="/blog/articles-by-tag.html#kubernetes">Kubernetes</a>,  <a href="/blog/articles-by-tag.html#docker">Docker</a></span>
 </div>
 <strong>Table of contents</strong>
<ul>

<li>
	<a href="#cr-dit-mutuel-bank-strasbourg-france-2013">Crédit Mutuel (Bank), Strasbourg, France; 2013</a>
	<ul>
		
<li>
	<a href="#cnrs-intern-software-engineer-experimenting-with-the-oculus-rift-vr-cnrs-strasbourg-france-2014">CNRS Intern Software Engineer experimenting with the Oculus Rift (VR) CNRS, Strasbourg, France; 2014</a>
	<ul>
		
<li>
	<a href="#full-stack-software-engineer-edgelab-lausanne-switzerland-2015-2017">Full-stack Software Engineer EdgeLab, Lausanne, Switzerland; 2015-2017</a>
	<ul>
		
<li>
	<a href="#back-end-software-engineer-devops-ppro-munich-germany-2017-2023">Back-end Software Engineer & DevOps PPRO, Munich, Germany; 2017-2023</a>
	<ul>
		
<li>
	<a href="#senior-software-engineer-gieseckeplusdevrient-munich-germany-2023-present">Senior Software Engineer Giesecke+Devrient, Munich, Germany; 2023-present</a>
<<<<<<< HEAD
	<ul>
		</ul>
</li>
=======
		</li>
>>>>>>> c138751b
</ul>

<p>I am here recounting chronologically what I have achieved in my career until now. I have a sub par memory so it's great for me to look back on that, and may it also hopefully serve as an interesting insight for fellow practitioners and recruiters into the kind of work I enjoy and am experienced with.</p>
<h2 id="cr-dit-mutuel-bank-strasbourg-france-2013">
	<a class="title" href="#cr-dit-mutuel-bank-strasbourg-france-2013">Crédit Mutuel (Bank), Strasbourg, France; 2013</a>
	<a class="hash-anchor" href="#cr-dit-mutuel-bank-strasbourg-france-2013" aria-hidden="true" onclick="navigator.clipboard.writeText(this.href);"></a>
</h2>
<p>This was my first professional experience (a 8 weeks internship) and happened at one of the big banks in the country. Like most banks that have been founded in the 20th century, they have millions and millions of lines of code in COBOL, and realized this is not tenable and need to migrate to a modern tech stack to be able to keep it simply running.</p>
<p>I migrated a business application used internally. The original application was a terminal (as in: made for a <em>hardware</em> terminal), with a basic UI, talking to a DB2 database, and running on IBM's z/OS on a (real) mainframe in the confines of the bank. The final application was a C# web application, still talking to the same database, but this time running on a Windows server.</p>
<p>In retrospect, that was such a unique experience to work on a 30+ year old codebase running on a tech stack, OS and hardware that most developers will never encounter.</p>
<p>The team insisted (although not unanimously) that I write <em>new</em> COBOL code for this brand new applications for the layer that talks to the database. I think they were worried that C# could not do this job properly, for some reason? So I got to do that, in a COBOL IDE made by IBM which only COBOL developers know of. To-do list item ticked, I guess.</p>
<p>All in all, that was a very interesting social experience and a great insight on how business and developers think and (try to) evolve, and how one can attempt to change the tech stack of an existing running application, which is a challenge any company will face at a moment or another. And how we engineers have a professional duty to keep learning and adapting to this changing world.</p>
<hr />
<h2 id="cnrs-intern-software-engineer-experimenting-with-the-oculus-rift-vr-cnrs-strasbourg-france-2014">
	<a class="title" href="#cnrs-intern-software-engineer-experimenting-with-the-oculus-rift-vr-cnrs-strasbourg-france-2014">CNRS Intern Software Engineer experimenting with the Oculus Rift (VR) CNRS, Strasbourg, France; 2014</a>
	<a class="hash-anchor" href="#cnrs-intern-software-engineer-experimenting-with-the-oculus-rift-vr-cnrs-strasbourg-france-2014" aria-hidden="true" onclick="navigator.clipboard.writeText(this.href);"></a>
</h2>
<p>My second internship (10 weeks), and perhaps the project I loved the most. This took place at an astronomy lab, I had the incredible privilege to have my office in the old library that was probably a few centuries old, filled with old books; the building was this 19th century observatory with a big park with bee houses... This will never be topped.</p>
<p>The work was also such a blast: I got to experiment with the first version of the Oculus Rift, and tinker with it. My adviser and I decided to work on two different projects: A (from scratch) 3D visualization of planets inside the Oculus Rift for kids to 'fly' through the solar system and hopefully spark in them an interest in space exploration and astronomy. The second project was to add to an existing and large 3D simulation of planets a VR mode.</p>
<p>It was an exciting time, VR was all the rage and everything had to be figured out: the motion sickness, the controller (it turns out that most people are not so good at using a keyboard and mouse while being completely blind and a video game console controller is much more intuitive), how to plug the Oculus Rift SDK to an existing codebase, the performance, etc.</p>
<p>Even though I wished I had a tad more time, I delivered both. Since we foresaw we would not have time for everything, the solar system visualization got cut down to blue sparkling cubes in 3D space, but still, the Oculus Rift worked beautifully with it. Even though the field was in its infancy, the feeling of realism was already jarring - our brain is tricked easily! The second project also worked, although we had visual artifacts in some cases when traveling far distances, which I suspected was due to floating point precision issues in the existing codebase. There are articles online discussing this fact with physical simulations where huge distances are present and I discussed it with codebase authors during our weekly check-ins and demo sessions.</p>
<p>Performance was initially also a challenge since VR consists of rendering the same scene twice, once for each eye, with a slight change in where the camera is in 3D space (since the camera is your eye, in a way). And 3D rendering will always be a domain where performance is paramount. It's interesting to note that new 3D APIs such as Vulkan do offer features for VR in the form of extensions to speed it up in hardware, having the GPU do the heavy lifting. But back in 2014, there was nothing like that. Also, 3D APIs have really evolved in the last decade, becoming more low level and giving the developer more control, power, but also responsibilities.</p>
<p>My major performance stepping stone was moving from rendering everything in the scene to using an octree to only render entities in the 'zone' where the camera is, or is looking at.</p>
<p>I used OpenGL and C++ for the first project, and C for the second one since the existing codebase was in C.</p>
<p>3D, VR, extending an existing codebase, starting a new project from scratch with 'carte blanche': I learned a ton! And my adviser, fellow coworkers exploring this space (notably trying to do the same with a different VR headset, the Sony Morpheus), and I even got to publish a paper based on our work, that got submitted: <a href="cnrs.pdf">Immersive-3D visualization of astronomical data</a>, <a href="https://ui.adsabs.harvard.edu/abs/2015ASPC..495..125S/abstract">link 1</a>, <a href="http://aspbooks.org/custom/publications/paper/495-0125.html">link 2</a>.</p>
<p>Finally, I on-boarded my successor on the codebase and the build system and helped them troubleshoot some cross-platform issues.</p>
<hr />
<h2 id="full-stack-software-engineer-edgelab-lausanne-switzerland-2015-2017">
	<a class="title" href="#full-stack-software-engineer-edgelab-lausanne-switzerland-2015-2017">Full-stack Software Engineer EdgeLab, Lausanne, Switzerland; 2015-2017</a>
	<a class="hash-anchor" href="#full-stack-software-engineer-edgelab-lausanne-switzerland-2015-2017" aria-hidden="true" onclick="navigator.clipboard.writeText(this.href);"></a>
</h2>
<p>My first full-time job, initially being a 6 months internship concluding my Master's degree of Computer Science, and then extending into a full time position. The company was a financial startup building simulations of the stock market: how does the price of a bond or an option evolve if there is an earthquake or a housing crash? The idea was to observe how these events affected the stock market historically and simulate these happening on your portfolio to get a sense of how robust or risky your positions are.</p>
<p>The startup was filled with super smart Math and Physics doctors and it was such a chance to work alongside them.</p>
<p>It was lots of new stuff for me: new country, new way of working, being in a small startup (something like 10 people when I joined, if at all), and having to ship something very quickly for a demo coming up in a few days!</p>
<p>My main achievements were at first to optimize and simplify the front-end experience which had complex and at times slow pages (I remember the infamous Tree Table: a classic HTML table, except that each cell shows tree shaped data, like a file system!). Then, realizing it would not scale easily, I convinced the team to migrate to Typescript (that's quite early at this point: end of 2015!). That was so effective that while the migration was on-going, you could tell which page of the application was written in JavaScript or Typescript based on whether it had random bugs or not. Most of the gains of Typescript was not so much the readability of static typing or the warnings, although these helped, but rather reducing the dynamism of the code by forcing the developer to stick to one type for a given variable. That of course dramatically improved correctness and reduced bugs, but incidentally also helped the performance!</p>
<p>I then moved to the back-end, extending the financial models and simulations in C++. That was a lot of matrix code and financial math to learn!
I also contributed to modernizing the codebase to C++11 and improving the build system to make it easier to on-board new people.</p>
<p>Eventually, the company got acquired for 8 digits by a Swiss bank.</p>
<hr />
<h2 id="back-end-software-engineer-devops-ppro-munich-germany-2017-2023">
	<a class="title" href="#back-end-software-engineer-devops-ppro-munich-germany-2017-2023">Back-end Software Engineer & DevOps PPRO, Munich, Germany; 2017-2023</a>
	<a class="hash-anchor" href="#back-end-software-engineer-devops-ppro-munich-germany-2017-2023" aria-hidden="true" onclick="navigator.clipboard.writeText(this.href);"></a>
</h2>
<p>I knew I did not want to stay in Switzerland, and found a job as a Software Engineer in Munich, Germany, at a FinTech company. This time not the stock market kind but the online payments kind. Think Paypal or the now defunct Wirecard (but we were honest and law abiding, and they were not).</p>
<p>I joined to kick start the effort of transforming web applications from server-side rendered HTML with a tiny bit of JavaScript to fully dynamic single page applications (SPA) in Typescript. At the time, SPAs were all the rage, and it is true that C++ back-ends with a slow and complex deployment process are not a great fit to a fast growing company. Still, looking back, I am not sure if static HTML does not cover 90% of the use cases. However, it was so much fun to get feedback or a request from the users, implement it in a few hours, deploy it, and tell them to try it! They got used to that rapid cycle very quickly.</p>
<p>I then moved to the back-end, working for a time in a full-stack manner, and then spear-heading the company-wide effort to move to the cloud and Kubernetes, thus I morphed into a DevOps person, migrating without any downtimes numerous applications. Without the customers even noticing!
I also trained and helped other teams to adopt Kubernetes and the cloud, conducted very many interviews that resulted in hiring a number of very fine folks that I still hold dear to my heart to this day.</p>
<p>I then again spear-headed a new transformation: Adopting the JVM, seen as more fitting to 'micro'-services than C++, more specifically Kotlin.</p>
<p>One Kotlin application I worked on was an internal (soft) real-time ledger application for accounting and compliance purposes using the Cassandra database and then Postgres.</p>
<p>After deploying several production Kotlin services, I moved to the payment platform team where I led a brand new transformation (again!): Moving from batch services running at night (and usually being troubleshooted during the day), to a real time event based architecture using Kafka (and then later Kinesis).</p>
<p>My work focused on writing from scratch the main producer of these events in Go: a bridge from a traditional RDBMS, to Kafka; as well as educating consumers on this new way of writing software. Challenges were plentiful: Events had to be first manually added to the existing C++ payment software, tracking down each location that mutated data and storing the right event in the database, without breaking the crucial payment flows. Then, our bridge would poll multiple such databases in multiple datacenters, (the databases being of course different RDBMS, versions, and OSes!), exporting (i.e. producing) in a live fashion these events to Kafka, 24/7/365.</p>
<p>As more and more services consuming these events blossomed in the company in various teams (be it reporting, billing, compliance, different internal UIs, etc), correctness, reliability and performance were paramount and I made sure that we nailed these factors, among other ways, by improving observability (with metrics, logs, alerts, and opentelemetry), and by constant profiling. The surest way to care about the quality of your software is to be on-call for it, and I was.</p>
<p>Another achievement of mine is helping a coworker finish a compliance project analyzing in real time each payment events being produced by my application and, based on rules conceived with business experts, deciding if a payment is fraudulent or not, potentially blocking it from progressing further and notifying a human to inspect it.</p>
<p>Finally, I helped move the observability stack the company used to Datadog (by comparing several alternatives) and experimented with the serverless architecture by writing and deploying a production lambda in Go which ran flawlessly for months and never had an issue, costing less than 10$ to the company monthly, when the company was contemplating this path.</p>
<p>I also had a short stint as a team manager, but after 2 months I decided this was not for me and stepped down. I am a Software Engineer and practitioner at heart.</p>
<p>I look fondly on all these achievements, achieving business targets with a variety of tech stacks and cloud services, majorly contributing to fundamentally transform the company from a slow moving, datacenter based software stack, where developers sometimes wait for weeks for one deployment to happen, and a new project is a herculean effort of synchronizing every team; to a fast-moving, cloud based, self-service and event-oriented architecture, where each team is autonomous, gets a real-time stream of events containing all the information they need, and has nigh complete control and visibility on the whole lifecycle of their application.</p>
<hr />
<h2 id="senior-software-engineer-gieseckeplusdevrient-munich-germany-2023-present">
	<a class="title" href="#senior-software-engineer-gieseckeplusdevrient-munich-germany-2023-present">Senior Software Engineer Giesecke+Devrient, Munich, Germany; 2023-present</a>
	<a class="hash-anchor" href="#senior-software-engineer-gieseckeplusdevrient-munich-germany-2023-present" aria-hidden="true" onclick="navigator.clipboard.writeText(this.href);"></a>
</h2>
<p>After 6+ years in my job, I decided I was ready for the next challenge and joined my current company to help productionize an innovative Central Bank Digital Currency project (similar to a cryptocurrency, but backed by a sovereign state, using the state's currency, and with all the high standards one expects from regulated financial institutions). The most interesting feature, technically and product wise, is offline payments (card to card) with a focus on privacy.</p>
<p>My first focus has been making the product more reliable and fast, relentlessly optimizing the performance and memory usage to ensure that an entire nation can use this suite of applications 24/7, surviving network disruptions, datacenter disasters, etc; while adding crucial business features such as non-repudiation of payments.</p>
<p>My second focus has been security: going through regular threat analysis exercises with the team, adding scanning of dependencies and docker images to every project in order to find vulnerabilities or insecure code patterns, fuzzing, etc.</p>
<p>Indeed, I inherited a C++ codebase where the original author moved on, which was a central part of the company's offering. After investing some time to get it up to modern standards, I convinced stakeholders and developers to incrementally rewrite it in a memory-safe language (Rust). I led this effort by mentoring fellow developers, establishing a roadmap, doing the implementation work, and presenting regular demos of the progress to stakeholders. This software runs on various OSes and architectures including mobile platforms.</p>
<p><a href="/blog"> ⏴ Back to all articles</a></p>

<blockquote id="donate">
  <p>If you enjoy what you're reading, you want to support me, and can afford it: <a href="https://paypal.me/philigaultier?country.x=DE&locale.x=en_US">Donate</a></p>
</blockquote>

<blockquote>
  <p>
    This blog is <a href="https://github.com/gaultier/blog">open-source</a>!
    If you find a problem, please open a Github issue.
    The content of this blog as well as the code snippets are under the <a href="https://en.wikipedia.org/wiki/BSD_licenses#3-clause_license_(%22BSD_License_2.0%22,_%22Revised_BSD_License%22,_%22New_BSD_License%22,_or_%22Modified_BSD_License%22)">BSD-3 License</a> which I also usually use for all my personal projects. It's basically free for every use but you have to mention me as the original author.
  </p>
</blockquote>

</div>
</body>
</html><|MERGE_RESOLUTION|>--- conflicted
+++ resolved
@@ -75,29 +75,23 @@
 
 <li>
 	<a href="#cr-dit-mutuel-bank-strasbourg-france-2013">Crédit Mutuel (Bank), Strasbourg, France; 2013</a>
-	<ul>
-		
+		</li>
+
 <li>
 	<a href="#cnrs-intern-software-engineer-experimenting-with-the-oculus-rift-vr-cnrs-strasbourg-france-2014">CNRS Intern Software Engineer experimenting with the Oculus Rift (VR) CNRS, Strasbourg, France; 2014</a>
-	<ul>
-		
+		</li>
+
 <li>
 	<a href="#full-stack-software-engineer-edgelab-lausanne-switzerland-2015-2017">Full-stack Software Engineer EdgeLab, Lausanne, Switzerland; 2015-2017</a>
-	<ul>
-		
+		</li>
+
 <li>
 	<a href="#back-end-software-engineer-devops-ppro-munich-germany-2017-2023">Back-end Software Engineer & DevOps PPRO, Munich, Germany; 2017-2023</a>
-	<ul>
-		
+		</li>
+
 <li>
 	<a href="#senior-software-engineer-gieseckeplusdevrient-munich-germany-2023-present">Senior Software Engineer Giesecke+Devrient, Munich, Germany; 2023-present</a>
-<<<<<<< HEAD
-	<ul>
-		</ul>
-</li>
-=======
 		</li>
->>>>>>> c138751b
 </ul>
 
 <p>I am here recounting chronologically what I have achieved in my career until now. I have a sub par memory so it's great for me to look back on that, and may it also hopefully serve as an interesting insight for fellow practitioners and recruiters into the kind of work I enjoy and am experienced with.</p>
