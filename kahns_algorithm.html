<!DOCTYPE html>
<html>
<head>
<title>Cycle detection in graphs does not have to be hard: A lesser known, simple way with Kahn's algorithm</title>
<meta charset="utf-8">
<link rel="shortcut icon" type="image/ico" href="/blog/favicon.ico">
<link rel="stylesheet" type="text/css" href="main.css">
<link rel="stylesheet" href="https://unpkg.com/@highlightjs/cdn-assets@11.8.0/styles/default.min.css">
<script src="https://unpkg.com/@highlightjs/cdn-assets@11.8.0/highlight.min.js"></script>
<!-- From https://github.com/odin-lang/odin-lang.org/blob/6f48c2cfb094a42dffd34143884fa958bd9c0ba2/themes/odin/layouts/partials/head.html#L71 -->
<script src="https://unpkg.com/@highlightjs/cdn-assets@11.8.0/languages/x86asm.min.js"></script>
<script>
  window.onload = function() {
      hljs.registerLanguage("odin", function(e) {
      return {
          aliases: ["odin", "odinlang", "odin-lang"],
          keywords: {
              keyword: "auto_cast bit_field bit_set break case cast context continue defer distinct do dynamic else enum fallthrough for foreign if import in map matrix not_in or_else or_return package proc return struct switch transmute type_of typeid union using when where",
              literal: "true false nil",
              built_in: "abs align_of cap clamp complex conj expand_to_tuple imag jmag kmag len max min offset_of quaternion real size_of soa_unzip soa_zip swizzle type_info_of type_of typeid_of"
          },
          illegal: "</",
          contains: [e.C_LINE_COMMENT_MODE, e.C_BLOCK_COMMENT_MODE, {
              className: "string",
              variants: [e.QUOTE_STRING_MODE, {
                  begin: "'",
                  end: "[^\\\\]'"
              }, {
                  begin: "`",
                  end: "`"
              }]
          }, {
              className: "number",
              variants: [{
                  begin: e.C_NUMBER_RE + "[ijk]",
                  relevance: 1
              }, e.C_NUMBER_MODE]
          }]
      }
    });

    hljs.highlightAll();
  }
</script>
</head>
<body>

<div id="banner">
    <div id="name">
        <img id="me" src="me.jpeg">
        <span>Philippe Gaultier</span>
    </div>
    <ul>
      <li> <a href="/blog/body_of_work.html">Body of work</a> </li>
      <li> <a href="/blog/articles-by-tag.html">Tags</a> </li>
      <li> <a href="https://github.com/gaultier/resume/raw/master/Philippe_Gaultier_resume_en.pdf">Resume</a> </li>
      <li> <a href="https://www.linkedin.com/in/philippegaultier/">LinkedIn</a> </li>
      <li> <a href="https://github.com/gaultier">Github</a> </li>
      <li> <a href="/blog/feed.xml">Atom feed</a> </li>
    </ul>
</div>
<div class="body">

		<div class="article-prelude">
			<p><a href="/blog"> ⏴ Back to all articles</a></p>

			<p class="publication-date">Published on 2023-06-03</p>
		</div>
		<div class="article-title">
		<h1>Cycle detection in graphs does not have to be hard: A lesser known, simple way with Kahn's algorithm</h1>
		  <span>🏷️ <a href="/blog/articles-by-tag.html#graph">Graph</a>,  <a href="/blog/articles-by-tag.html#algorithm">Algorithm</a>,  <a href="/blog/articles-by-tag.html#javascript">JavaScript</a>,  <a href="/blog/articles-by-tag.html#sql">SQL</a></span>
 </div>
 <strong>Table of contents</strong>
<ul>

<li>
	<a href="#introduction">Introduction</a>
	<ul>
		
<li>
	<a href="#the-database">The database</a>
	<ul>
		
<li>
	<a href="#topological-sort">Topological sort</a>
	<ul>
		
<li>
	<a href="#how-to-store-the-graph-in-memory">How to store the graph in memory</a>
	<ul>
		
<li>
	<a href="#kahn-s-algorithm">Kahn's algorithm</a>
	<ul>
		
<li>
	<a href="#implementation">Implementation</a>
	<ul>
		
<li>
	<a href="#helpers">Helpers</a>
	<ul>
		
<li>
	<a href="#the-algorithm">The algorithm</a>
	<ul>
		
<li>
	<a href="#inserting-entries-in-the-database">Inserting entries in the database</a>
	<ul>
		
<li>
	<a href="#detecting-cycles">Detecting cycles</a>
	<ul>
		
<li>
	<a href="#detecting-multiple-roots">Detecting multiple roots</a>
	<ul>
		</ul>
</li>

<li>
	<a href="#playing-with-the-database">Playing with the database</a>
	<ul>
		
<li>
	<a href="#closing-thoughts">Closing thoughts</a>
	<ul>
		
<li>
	<a href="#addendum-the-full-code">Addendum: the full code</a>
<<<<<<< HEAD
	<ul>
		</ul>
</li>
=======
		</li>
>>>>>>> c138751b
</ul>

<h2 id="introduction">
	<a class="title" href="#introduction">Introduction</a>
	<a class="hash-anchor" href="#introduction" aria-hidden="true" onclick="navigator.clipboard.writeText(this.href);"></a>
</h2>
<p>Graphs are everywhere in Software Engineering, or so we are told by Computer Science teachers and interviewers. But sometimes, they do show up in real problems.</p>
<p>Not too long ago, I was tasked to create a Web API to create and update a company's hierarchy of employee, and display that on a web page. Basically, who reports to whom.</p>
<p>In the simple case, it's a tree, when an employee reports to exactly one manager.</p>
<p><img src="kahns_algorithm_1.svg" alt="Employee hierarchy" /></p>
<p>Here's the tree of employees in an organization. An employee reports to a manager, and this forms a tree. The root is the CEO since they report to no one and so they have no outgoing edge.</p>
<p>An arrow (or 'edge') between two nodes means <code>&lt;source&gt; reports to &lt;destination&gt;</code>, for example: <code>Jane the CFO reports to Ellen the CEO</code>.</p>
<p>But here is the twist: our API receives a list of <code>employee -&gt; manager</code> links, in any order:</p>
<pre><code>Jane -&gt; Ellen
Angela -&gt; Ellen
Zoe -&gt; Jane
Zoe -&gt; Angela
Bella -&gt; Angela
Miranda -&gt; Angela
</code></pre>
<p>It opens the door to various invalid inputs: links that form a graph (an employee has multiple managers), multiple roots (e.g. multiple CEOs) or cycles.</p>
<p>We have to detect those and reject them, such as this one:</p>
<p><img src="kahns_algorithm_1_invalid.svg" alt="Invalid employee hierarchy" /></p>
<h2 id="the-database">
	<a class="title" href="#the-database">The database</a>
	<a class="hash-anchor" href="#the-database" aria-hidden="true" onclick="navigator.clipboard.writeText(this.href);"></a>
</h2>
<p>So how do we store all of those people in the database?</p>
<pre><code class="language-sql">CREATE TABLE IF NOT EXISTS people(name TEXT NOT NULL UNIQUE, manager BIGINT REFERENCES people)
</code></pre>
<p>Each employee has a optional reference to a manager.</p>
<blockquote>
<p>This is not a novel idea, actually this is one of the examples in the official <a href="https://www.sqlite.org/lang_with.html">SQLite documentation</a>.</p>
</blockquote>
<p>For example, to save <code>Ellen, CEO</code> inside the database, we do:</p>
<pre><code class="language-sql">INSERT INTO people VALUES('Ellen, CEO', NULL)
</code></pre>
<p>And to save <code>Jane, CFO</code> in the database:</p>
<pre><code class="language-sql">INSERT INTO people VALUES('Jane, CFO', 1)
</code></pre>
<p>Where <code>Ellen, CEO</code>, Jane's boss, which we just inserted before, has the id <code>1</code>.</p>
<p>Immediately, we notice that to insert an employee, their manager needs to already by in the database, by virtue of the self-referential foreign key <code>manager BIGINT REFERENCES people</code>.</p>
<p>So we need a way to sort the big list of <code>employee -&gt; manager</code> links (or 'edges' in graph parlance), to insert them in the right order. First we insert the CEO, who reports to no one. Then we insert the employees directly reporting to the CEO. Then the employees reporting to those. Etc.</p>
<p>And that's called a topological sort.</p>
<p>A big benefit is that we hit three birds with one stone:</p>
<ul>
<li>We detect cycles</li>
<li>We have the nodes in an convenient order to insert them in the database</li>
<li>Since the algorithm for the topological sort takes as input an adjacency matrix (more on this later), we can easily detect the invalid case of a node having more than one outgoing edge (i.e. more than one manager, i.e. multiple roots).</li>
</ul>
<p>From now one, I will use the graph of employees (where <code>Zoe</code> has two managers) as example since that's a possible input to our API and we need to detect this case.</p>
<h2 id="topological-sort">
	<a class="title" href="#topological-sort">Topological sort</a>
	<a class="hash-anchor" href="#topological-sort" aria-hidden="true" onclick="navigator.clipboard.writeText(this.href);"></a>
</h2>
<p>From Wikipedia:</p>
<blockquote>
<p>A topological sort or topological ordering of a directed graph is a linear ordering of its vertices such that for every directed edge uv from vertex u to vertex v, u comes before v in the ordering. For instance, the vertices of the graph may represent tasks to be performed, and the edges may represent constraints that one task must be performed before another; in this application, a topological ordering is just a valid sequence for the tasks</p>
</blockquote>
<p>That's a mouthful but it's not too hard.</p>
<p>A useful command line utility that's already on your (Unix) machine is <code>tsort</code>, which takes a list of edges as input, and outputs a topological sort. Here is the input in a text file (<code>people.txt</code>):</p>
<pre><code>Jane Ellen
Angela Ellen
Zoe Jane
Zoe Angela
Bella Angela
Miranda Angela
</code></pre>
<blockquote>
<p><code>tsort</code> uses a simple way of defining each edge <code>A -&gt; B</code> on its own line with the syntax: <code>A B</code>. The order of the lines does not matter.</p>
</blockquote>
<p>And here's the <code>tsort</code> output:</p>
<pre><code class="language-sh">$ tsort &lt; people.txt
Bella
Miranda
Zoe
Angela
Jane
Ellen
</code></pre>
<p>The first 3 elements are the ones with no incoming edge, the Software Engineers, since no one reports to them. Then come their respective managers, Angela and Jane. Finally comes their manager, <code>Ellen</code>.</p>
<p>So to insert all those people in our <code>people</code> SQL table, we go through that list in reverse order: We can first insert <code>Ellen</code>, then <code>Jane</code>, etc, until we finally insert <code>Bella</code>.</p>
<p>Also, <code>tsort</code> detects cycles, for example if we add the line: <code>Ellen Zoe</code> at the end of <code>people.txt</code>, we get:</p>
<pre><code class="language-sh">$ tsort &lt; people.txt
Bella
Miranda
tsort: -: input contains a loop:
tsort: Jane
tsort: Ellen
tsort: Zoe
Jane
tsort: -: input contains a loop:
tsort: Angela
tsort: Ellen
tsort: Zoe
Angela
Ellen
Zoe
</code></pre>
<p>So, how can we implement something like <code>tsort</code> for our problem at hand? That's where <a href="https://en.wikipedia.org/wiki/Topological_sorting#Kahn&#x27;s_algorithm">Kahn's algorithm</a> comes in to do exactly that: find cycles in the graph and output a topological sort.</p>
<p><em>Note that that's not the only solution and there are ways to detect cycles without creating a topological sort, but this algorithm seems relatively unknown and does not come up often on the Internet, so let's discover how it works and implement it. I promise, it's not complex.</em></p>
<h2 id="how-to-store-the-graph-in-memory">
	<a class="title" href="#how-to-store-the-graph-in-memory">How to store the graph in memory</a>
	<a class="hash-anchor" href="#how-to-store-the-graph-in-memory" aria-hidden="true" onclick="navigator.clipboard.writeText(this.href);"></a>
</h2>
<p>There are many ways to do so, and Kahn's algorithm does not dictate which one to use.</p>
<p>We'll use an <a href="https://en.wikipedia.org/wiki/Adjacency_matrix">adjacency matrix</a>, because it's simple conceptually, maps well to Kahn's algorithm, and can be optimized if needed.</p>
<p>It's just a 2D square table of size <code>n x n</code> (where <code>n</code> is the number of nodes), where the cell at row <code>i</code> and column <code>j</code> is 1 if there is an edge from the node <code>i</code> to the node <code>j</code>, and otherwise, <code>0</code>.</p>
<p>The order of the nodes is arbitrary, I'll use the alphabetical order because again, it's simple to do:</p>
<pre><code>Angela
Bella
Ellen
Jane
Miranda
Zoe
</code></pre>
<p>Here, <code>Angela</code> is the node <code>0</code> and <code>Zoe</code> is the node <code>5</code>.</p>
<p>Since there is an edge from <code>Zoe</code> to <code>Angela</code>, i.e. from the node <code>5</code> to the node <code>0</code>, the cell at the position <code>(5, 0)</code> is set to <code>1</code>.</p>
<p>The full adjacency matrix for the employee graph in the example above looks like:</p>
<table>
 <tbody>
 <tr> <th></th> <th>Angela</th> <th>Bella</th> <th>Ellen</th> <th>Jane</th> <th>Miranda</th> <th>Zoe</th> </tr>
 <tr> <td>Angela</td> <td>0</td> <td>0</td> <td>1</td> <td>0</td> <td>0</td> <td>0</td> </tr>
 <tr> <td>Bella</td> <td>1</td> <td>0</td> <td>0</td> <td>0</td> <td>0</td> <td>0</td> </tr>
 <tr> <td>Ellen</td> <td>0</td> <td>0</td> <td>0</td> <td>0</td> <td>0</td> <td>0</td> </tr>
 <tr> <td>Jane</td> <td>0</td> <td>0</td> <td>1</td> <td>0</td> <td>0</td> <td>0</td> </tr>
 <tr> <td>Miranda</td> <td>1</td> <td>0</td> <td>0</td> <td>0</td> <td>0</td> <td>0</td> </tr>
 <tr> <td>Zoe</td> <td>1</td> <td>0</td> <td>0</td> <td>1</td> <td>0</td> <td>0</td> </tr>
 </tbody>
</table>
<p>The way to read this table is:</p>
<ul>
<li>For a given row, all the <code>1</code>'s indicate outgoing edges</li>
<li>For a given column, all the <code>1</code>'s indicate incoming edges</li>
<li>If there is a <code>1</code> on the diagonal, it means there is an edge going out of a node and going to the same node.</li>
</ul>
<p>There are a lot of zeroes in this table. Some may think this is horribly inefficient, which it is, but it really depends on number of nodes, i.e. the number of employees in the organization.
But note that this adjacency matrix is a concept, it shows what information is present, but not how it is stored.</p>
<p>For this article, we will store it the naive way, in a 2D array. Here are two optimization ideas I considered but have not had time to experiment with:</p>
<ul>
<li>Make this a bitarray. We are already only storing zeroes and ones, so it maps perfectly to this format.</li>
<li>Since there are a ton of zeroes (in the valid case, a regular employee's row only has one <code>1</code> and the CEO's row is only zeroes), it is very compressible. An easy way would be to use run-length encoding, meaning, instead of <code>0 0 0 0</code>, we just store the number of times the number occurs: <code>4 0</code>. Easy to implement, easy to understand. A row compresses to just a few bytes. And this size would be constant, whatever the size of the organization (i.e. number of employees) is.</li>
</ul>
<p>Wikipedia lists others if you are interested, it's a well-known problem.</p>
<p>Alright, now that we know how our graph is represented, on to the algorithm.</p>
<h2 id="kahn-s-algorithm">
	<a class="title" href="#kahn-s-algorithm">Kahn's algorithm</a>
	<a class="hash-anchor" href="#kahn-s-algorithm" aria-hidden="true" onclick="navigator.clipboard.writeText(this.href);"></a>
</h2>
<p><a href="https://en.wikipedia.org/wiki/Topological_sorting#Kahn&#x27;s_algorithm">Kahn's algorithm</a> keeps track of nodes with no incoming edge, and mutates the graph (in our case the adjacency matrix), by removing one edge at a time, until there are no more edges, and builds a list of nodes in the right order, which is the output.</p>
<p>Here's the pseudo-code:</p>
<pre><code> 1│ L ← Empty list that will contain the sorted elements
 2│ S ← Set of all nodes with no incoming edge
 3│ 
 4│ while S is not empty do
 5│     remove a node n from S
 6│     add n to L
 7│     for each node m with an edge e from n to m do
 8│         remove edge e from the graph
 9│         if m has no other incoming edges then
10│             insert m into S
11│ 
12│ if graph has edges then
13│     return error   (graph has at least one cycle)
14│ else 
15│     return L   (a topologically sorted order)
</code></pre>
<p>And in plain English:</p>
<p><code>Line 1</code>: The result of this algorithm is the list of nodes in the desired order (topological). It starts empty, and we add nodes one-by one during the algorithm. We can simply use an array in our implementation.</p>
<p><code>Line 2</code>: We first collect all nodes with no incoming edge. In terms of adjacency matrix, it means picking columns with only zeroes. The algorithm calls it a set, but we are free in our implementation to use whatever data structure we see fit. It just means a given node appears at most once in it. In our example, this set is: <code>[Zoe, Bella, Miranda]</code>. During the algorithm course, we will add further nodes to this set. Note that this is a working set, not the final result. Also, the order does not matter.</p>
<p><code>Line 4</code>: Self-explanatory, we continue until the working set is empty and there is no more work to do.</p>
<p><code>Line 5</code>: We first pick a node with no incoming edge (it does not matter which one). For example, <code>Zoe</code>, and remove it from <code>S</code>. <code>S</code> is now: <code>[Bella, Miranda]</code>.</p>
<p><code>Line 6</code>: We add this node to the list of topologically sorted nodes, <code>L</code>. It now is: <code>[Zoe]</code>.</p>
<p><code>Line 7</code>: We then inspect each node that <code>Zoe</code> has an edge to. That means <code>Jane</code> and <code>Angela</code>. In terms of adjacency matrix, we simply read <code>Zoe's</code> row, and inspect cells with a <code>1</code> in it.</p>
<p><code>Line 8</code>: We remove such an edge, for example, <code>Zoe -&gt; Jane</code>. In terms of adjacency matrix, it means setting the cell on the row <code>Zoe</code> and column <code>Jane</code> to <code>0</code>.</p>
<p>At this point, the graph looks like this:</p>
<p><img src="kahns_algorithm_2.svg" alt="Employee hierarchy, step 1" /></p>
<p><code>Line 9</code>: If <code>Jane</code> does not have another incoming edge, we add it to the set of all nodes with no incoming edge. That's the case here, so <code>S</code> now looks like: <code>[Bella, Miranda, Jane]</code>.</p>
<p>We know loop to <code>Line 7</code> and handle the node <code>Angela</code> since <code>Jane</code> is taken care of.</p>
<p><code>Line 7-10</code>: We are now handling the node <code>Angela</code>. We remove the edge <code>Zoe -&gt; Angela</code>. We check whether the node <code>Angela</code> has incoming edges. It does, so we do <strong>not</strong> add it to <code>S</code>.</p>
<p>The graph is now:</p>
<p><img src="kahns_algorithm_2_1.svg" alt="Employee hierarchy, step 2" /></p>
<p>We are now done with the <code>Line 7</code> for loop, so go back to <code>Line 5</code> and pick this time <code>Bella</code>. And so on.</p>
<p>The graph would now, to the algorithm, look like:</p>
<p><img src="kahns_algorithm_2_2.svg" alt="Employee hierarchy, step 3" /></p>
<hr />
<p>And here are the next steps in images:</p>
<ul>
<li><img src="kahns_algorithm_2_3.svg" alt="Employee hierarchy, step 4" /></li>
<li><img src="kahns_algorithm_2_4.svg" alt="Employee hierarchy, step 5" /></li>
<li><img src="kahns_algorithm_2_5.svg" alt="Employee hierarchy, step 6" /></li>
<li><img src="kahns_algorithm_2_6.svg" alt="Employee hierarchy, step 7" /></li>
<li><img src="kahns_algorithm_2_7.svg" alt="Employee hierarchy, step 8" /></li>
<li><img src="kahns_algorithm_2_8.svg" alt="Employee hierarchy, step 9" /></li>
<li><img src="kahns_algorithm_2_9.svg" alt="Employee hierarchy, step 10" /></li>
</ul>
<hr />
<p><code>Line 12-15</code>: Once the loop at <code>Line 4</code> is finished, we inspect our graph. If there are no more edges, we are done. If there is still an edge, it means there was a cycle in the graph, and we return an error.
Note that this algorithm is not capable by itself to point out which cycle there was exactly, only that there was one. That's because we mutated the graph by removing edges. If this information was important, we could keep track of which edges we removed in order, and re-add them back, or perhaps apply the algorithm to a copy of the graph (the adjacency matrix is trivial to clone).</p>
<p>This algorithm is loose concerning the order of some operations, for example, picking a node with no incoming edge, or in which order the nodes in <code>S</code> are stored. That gives room for an implementation to use certain data structures or orders that are faster, but in some cases we want the order to be always the same to solve ties in the stable way and to be reproducible. In order to do that, we simply use the alphabetical order. So in our example above, at <code>Line 5</code>, we picked <code>Zoe</code> out of <code>[Zoe, Bella, Miranda]</code>. Using this method, we would keep the working set <code>S</code> sorted alphabetically and pick <code>Bella</code> out of <code>[Bella, Miranda, Zoe]</code>.</p>
<h2 id="implementation">
	<a class="title" href="#implementation">Implementation</a>
	<a class="hash-anchor" href="#implementation" aria-hidden="true" onclick="navigator.clipboard.writeText(this.href);"></a>
</h2>
<p>I implemented this at the time in Go, but I will use for this article the lingua franca of the 2010s, Javascript.</p>
<p><em>I don't write Javascript these days, I stopped many years ago, so apologies in advance if I am not using all the bells and whistles of 'Modern Javascript', or if the code is not quite idiomatic.</em></p>
<p>First, we define our adjacency matrix and the list of nodes. This is the naive format. We would get the nodes and edges in some format, for example JSON, in the API, and build the adjacency matrix, which is trivial. Let's take the very first example, the (valid) tree  of employees:</p>
<pre><code class="language-js">const adjacencyMatrix = [
  [0, 0, 1, 0, 0, 0],
  [1, 0, 0, 0, 0, 0],
  [0, 0, 0, 0, 0, 0],
  [0, 0, 1, 0, 0, 0],
  [1, 0, 0, 0, 0, 0],
  [0, 0, 0, 1, 0, 0],
];

const nodes = [&quot;Angela&quot;, &quot;Bella&quot;, &quot;Ellen&quot;, &quot;Jane&quot;, &quot;Miranda&quot;, &quot;Zoe&quot;];
</code></pre>
<h3 id="helpers">
	<a class="title" href="#helpers">Helpers</a>
	<a class="hash-anchor" href="#helpers" aria-hidden="true" onclick="navigator.clipboard.writeText(this.href);"></a>
</h3>
<p>We need a helper function to check if a node has no incoming edge (<code>Line 9</code> in the algorithm):</p>
<pre><code class="language-js">function hasNodeNoIncomingEdge(adjacencyMatrix, nodeIndex) {
  const column = nodeIndex;

  for (let row = 0; row &lt; adjacencyMatrix.length; row += 1) {
    const cell = adjacencyMatrix[row][column];
    if (cell != 0) {
      return false;
    }
  }

  return true;
}
</code></pre>
<p>Then, using this helper, we can define a second helper to initially collect all the nodes with no incoming edge (<code>Line 2</code> in the algorithm):</p>
<pre><code class="language-js">function getNodesWithNoIncomingEdge(adjacencyMatrix, nodes) {
  return nodes.filter((_, i) =&gt; hasNodeNoIncomingEdge(adjacencyMatrix, i));
}
</code></pre>
<p>We can try it:</p>
<pre><code class="language-js">console.log(getNodesWithNoIncomingEdge(adjacencyMatrix, nodes));
</code></pre>
<p>And it outputs:</p>
<pre><code class="language-js">[ 'Bella', 'Miranda', 'Zoe' ]
</code></pre>
<p>We need one final helper, to determine if the graph has edges (<code>Line 12</code>), which is straightforward:</p>
<pre><code class="language-js">function graphHasEdges(adjacencyMatrix) {
  for (let row = 0; row &lt; adjacencyMatrix.length; row += 1) {
    for (let column = 0; column &lt; adjacencyMatrix.length; column += 1) {
      if (adjacencyMatrix[row][column] == 1) return true;
    }
  }

  return false;
}
</code></pre>
<h3 id="the-algorithm">
	<a class="title" href="#the-algorithm">The algorithm</a>
	<a class="hash-anchor" href="#the-algorithm" aria-hidden="true" onclick="navigator.clipboard.writeText(this.href);"></a>
</h3>
<p>We are finally ready to implement the algorithm. It's a straightforward, line by line, translation of the pseudo-code:</p>
<pre><code class="language-js">function topologicalSort(adjacencyMatrix) {
  const L = [];
  const S = getNodesWithNoIncomingEdge(adjacencyMatrix, nodes);

  while (S.length &gt; 0) {
    const node = S.pop();
    L.push(node);
    const nodeIndex = nodes.indexOf(node);

    for (let mIndex = 0; mIndex &lt; nodes.length; mIndex += 1) {
      const hasEdgeFromNtoM = adjacencyMatrix[nodeIndex][mIndex];
      if (!hasEdgeFromNtoM) continue;

      adjacencyMatrix[nodeIndex][mIndex] = 0;

      if (hasNodeNoIncomingEdge(adjacencyMatrix, mIndex)) {
        const m = nodes[mIndex];
        S.push(m);
      }
    }
  }

  if (graphHasEdges(adjacencyMatrix)) {
    throw new Error(&quot;Graph has at least one cycle&quot;);
  }

  return L;
}
</code></pre>
<p>Let's try it:</p>
<pre><code class="language-js">console.log(topologicalSort(adjacencyMatrix, nodes));
</code></pre>
<p>We get:</p>
<pre><code class="language-js">[ 'Zoe', 'Jane', 'Miranda', 'Bella', 'Angela', 'Ellen' ]
</code></pre>
<p>Interestingly, it is not the same order as <code>tsort</code>, but it is indeed a valid topological ordering. That's because there are ties between some nodes and we do not resolve those ties the exact same way <code>tsort</code> does.</p>
<p>But in our specific case, we just want a valid insertion order in the database, and so this is enough.</p>
<h3 id="inserting-entries-in-the-database">
	<a class="title" href="#inserting-entries-in-the-database">Inserting entries in the database</a>
	<a class="hash-anchor" href="#inserting-entries-in-the-database" aria-hidden="true" onclick="navigator.clipboard.writeText(this.href);"></a>
</h3>
<p>Now, we can produce the SQL code to insert our entries. We operate on a clone of the adjacency matrix for convenience because we later need to know what is the outgoing edge for a given node.</p>
<p>We handle the special case of the root first, which is the last element, and then we go through the topologically sorted list of employees in reverse order, and insert each one. We use a one liner to get the manager id by name when inserting to avoid many round trips to the database:</p>
<pre><code class="language-js">const employeesTopologicallySorted = topologicalSort(structuredClone(adjacencyMatrix), nodes)

const root = employeesTopologicallySorted[employeesTopologicallySorted.length - 1];
console.log(`INSERT INTO people VALUES(&quot;${root}&quot;, NULL)`);

for (let i = employeesTopologicallySorted.length - 2; i &gt;= 0; i -= 1) {
  const employee = employeesTopologicallySorted[i];
  const employeeIndex = nodes.indexOf(employee);

  const managerIndex = adjacencyMatrix[employeeIndex].indexOf(1);
  const manager = nodes[managerIndex];
  console.log(
    `INSERT INTO people SELECT &quot;${employee}&quot;, rowid FROM people WHERE name = &quot;${manager}&quot; LIMIT 1;`,
  );
}
</code></pre>
<p>Which outputs:</p>
<pre><code class="language-sql">INSERT INTO people VALUES(&quot;Ellen&quot;, NULL);
INSERT INTO people SELECT &quot;Angela&quot;, rowid FROM people WHERE name = &quot;Ellen&quot; LIMIT 1;
INSERT INTO people SELECT &quot;Bella&quot;, rowid FROM people WHERE name = &quot;Angela&quot; LIMIT 1;
INSERT INTO people SELECT &quot;Miranda&quot;, rowid FROM people WHERE name = &quot;Angela&quot; LIMIT 1;
INSERT INTO people SELECT &quot;Jane&quot;, rowid FROM people WHERE name = &quot;Ellen&quot; LIMIT 1;
INSERT INTO people SELECT &quot;Zoe&quot;, rowid FROM people WHERE name = &quot;Jane&quot; LIMIT 1;
</code></pre>
<h3 id="detecting-cycles">
	<a class="title" href="#detecting-cycles">Detecting cycles</a>
	<a class="hash-anchor" href="#detecting-cycles" aria-hidden="true" onclick="navigator.clipboard.writeText(this.href);"></a>
</h3>
<p>As we said earlier, we get that for free, so let's check our implementation against this invalid example:</p>
<p><img src="kahns_algorithm_4.svg" alt="Employee hierarchy with cycle" /></p>
<p>We add the edge <code>Ellen -&gt; Zoe</code> to create a cycle:</p>
<pre><code class="language-js">const adjacencyMatrix = [
  [0, 0, 1, 0, 0, 0],
  [1, 0, 0, 0, 0, 0],
  [0, 0, 0, 0, 0, 1], // =&gt; We change the last element of this row (Ellen's row, Zoe's column) from 0 to 1.
  [0, 0, 1, 0, 0, 0],
  [1, 0, 0, 0, 0, 0],
  [0, 0, 0, 1, 0, 0],
];

const nodes = [&quot;Angela&quot;, &quot;Bella&quot;, &quot;Ellen&quot;, &quot;Jane&quot;, &quot;Miranda&quot;, &quot;Zoe&quot;];

const employeesTopologicallySorted = topologicalSort(structuredClone(adjacencyMatrix), nodes);
</code></pre>
<p>And we get an error as expected:</p>
<pre><code class="language-sh">/home/pg/my-code/blog/kahns_algorithm.js:63
    throw new Error(&quot;Graph has at least one cycle&quot;);
    ^

Error: Graph has at least one cycle
</code></pre>
<h3 id="detecting-multiple-roots">
	<a class="title" href="#detecting-multiple-roots">Detecting multiple roots</a>
	<a class="hash-anchor" href="#detecting-multiple-roots" aria-hidden="true" onclick="navigator.clipboard.writeText(this.href);"></a>
</h3>
<p>One thing that topological sorting does not do for us is to detect the case of multiple roots in the graph, for example:</p>
<p><img src="kahns_algorithm_3.svg" alt="Employee hierarchy with multiple roots" /></p>
<p>To do this, we simply scan the adjacency matrix and verify that there is only one row with only zeroes, that is, only one node that has no outgoing edges:</p>
<pre><code class="language-js">function hasMultipleRoots(adjacencyMatrix) {
  let countOfRowsWithOnlyZeroes = 0;

  for (let row = 0; row &lt; adjacencyMatrix.length; row += 1) {
    let rowHasOnlyZeroes = true;
    for (let column = 0; column &lt; adjacencyMatrix.length; column += 1) {
      if (adjacencyMatrix[row][column] != 0) {
        rowHasOnlyZeroes = false;
        break;
      }
    }
    if (rowHasOnlyZeroes) countOfRowsWithOnlyZeroes += 1;
  }

  return countOfRowsWithOnlyZeroes &gt; 1;
}
</code></pre>
<p>Let's try it with our invalid example from above:</p>
<pre><code class="language-js">const adjacencyMatrix = [
  [0, 0, 1, 0, 0, 0, 0],
  [1, 0, 0, 0, 0, 0, 0],
  [0, 0, 0, 0, 0, 0, 0],
  [0, 0, 1, 0, 0, 0, 0],
  [1, 0, 0, 0, 0, 0, 0],
  [0, 0, 0, 1, 0, 0, 0],
  [0, 0, 0, 0, 0, 0, 0],
];

const nodes = [&quot;Angela&quot;, &quot;Bella&quot;, &quot;Ellen&quot;, &quot;Jane&quot;, &quot;Miranda&quot;, &quot;Zoe&quot;, &quot;Kelly&quot;];


console.log(hasMultipleRoots(adjacencyMatrix));
</code></pre>
<p>And we get: <code>true</code>. With our previous (valid) example, we get: <code>false</code>.</p>
<h2 id="playing-with-the-database">
	<a class="title" href="#playing-with-the-database">Playing with the database</a>
	<a class="hash-anchor" href="#playing-with-the-database" aria-hidden="true" onclick="navigator.clipboard.writeText(this.href);"></a>
</h2>
<p>We can query each employee along with their manager name so:</p>
<pre><code class="language-sql">SELECT a.name as employee_name, COALESCE(b.name, '') as manager_name FROM people a LEFT JOIN people b ON a.manager = b.rowid;
</code></pre>
<p>To query the manager (N+1) and the manager's manager (N+2) of an employee:</p>
<pre><code class="language-sql">SELECT COALESCE(n_plus_1.name, ''), COALESCE(n_plus_2.name, '')
FROM people employee
LEFT JOIN people n_plus_1 ON employee.manager = n_plus_1.rowid
LEFT JOIN people n_plus_2 ON n_plus_1.manager = n_plus_2.rowid
WHERE employee.name = ?
</code></pre>
<p>We can also do this with hairy recursive Common Table Expression (CTE) but I'll leave that to the reader.</p>
<h2 id="closing-thoughts">
	<a class="title" href="#closing-thoughts">Closing thoughts</a>
	<a class="hash-anchor" href="#closing-thoughts" aria-hidden="true" onclick="navigator.clipboard.writeText(this.href);"></a>
</h2>
<p>Graphs and algorithms operating on them do not have to be complicated. Using an adjacency matrix and Kahn's algorithm, we can achieve a lot with little and it remains simple.</p>
<p>There are many ways to optimize the code in this article; the point was not to write the most efficient code, but to showcase in the clearest, simplest way possible to detect cycles and store a graph/tree in memory and in a database.</p>
<p>If you want to play with the code here and try to make it faster, go at it!</p>
<h2 id="addendum-the-full-code">
	<a class="title" href="#addendum-the-full-code">Addendum: the full code</a>
	<a class="hash-anchor" href="#addendum-the-full-code" aria-hidden="true" onclick="navigator.clipboard.writeText(this.href);"></a>
</h2>
<pre><code class="language-js">const adjacencyMatrix = [
  [0, 0, 1, 0, 0, 0],
  [1, 0, 0, 0, 0, 0],
  [0, 0, 0, 0, 0, 0],
  [0, 0, 1, 0, 0, 0],
  [1, 0, 0, 0, 0, 0],
  [0, 0, 0, 1, 0, 0],
];

const nodes = [&quot;Angela&quot;, &quot;Bella&quot;, &quot;Ellen&quot;, &quot;Jane&quot;, &quot;Miranda&quot;, &quot;Zoe&quot;];

function hasNodeNoIncomingEdge(adjacencyMatrix, nodeIndex) {
  const column = nodeIndex;

  for (let row = 0; row &lt; adjacencyMatrix.length; row += 1) {
    const cell = adjacencyMatrix[row][column];

    if (cell != 0) {
      return false;
    }
  }

  return true;
}

function getNodesWithNoIncomingEdge(adjacencyMatrix, nodes) {
  return nodes.filter((_, i) =&gt; hasNodeNoIncomingEdge(adjacencyMatrix, i));
}

function graphHasEdges(adjacencyMatrix) {
  for (let row = 0; row &lt; adjacencyMatrix.length; row += 1) {
    for (let column = 0; column &lt; adjacencyMatrix.length; column += 1) {
      if (adjacencyMatrix[row][column] == 1) return true;
    }
  }

  return false;
}

function topologicalSort(adjacencyMatrix) {
  const L = [];
  const S = getNodesWithNoIncomingEdge(adjacencyMatrix, nodes);

  while (S.length &gt; 0) {
    const node = S.pop();
    L.push(node);
    const nodeIndex = nodes.indexOf(node);

    for (let mIndex = 0; mIndex &lt; nodes.length; mIndex += 1) {
      const hasEdgeFromNtoM = adjacencyMatrix[nodeIndex][mIndex];
      if (!hasEdgeFromNtoM) continue;

      adjacencyMatrix[nodeIndex][mIndex] = 0;

      if (hasNodeNoIncomingEdge(adjacencyMatrix, mIndex)) {
        const m = nodes[mIndex];
        S.push(m);
      }
    }
  }

  if (graphHasEdges(adjacencyMatrix)) {
    throw new Error(&quot;Graph has at least one cycle&quot;);
  }

  return L;
}

function hasMultipleRoots(adjacencyMatrix) {
  let countOfRowsWithOnlyZeroes = 0;

  for (let row = 0; row &lt; adjacencyMatrix.length; row += 1) {
    let rowHasOnlyZeroes = true;
    for (let column = 0; column &lt; adjacencyMatrix.length; column += 1) {
      if (adjacencyMatrix[row][column] != 0) {
        rowHasOnlyZeroes = false;
        break;
      }
    }
    if (rowHasOnlyZeroes) countOfRowsWithOnlyZeroes += 1;
  }

  return countOfRowsWithOnlyZeroes &gt; 1;
}

console.log(hasMultipleRoots(adjacencyMatrix));
const employeesTopologicallySorted = topologicalSort(structuredClone(adjacencyMatrix), nodes);
console.log(employeesTopologicallySorted);

const root = employeesTopologicallySorted[employeesTopologicallySorted.length - 1];
console.log(`INSERT INTO people VALUES(&quot;${root}&quot;, NULL)`);

for (let i = employeesTopologicallySorted.length - 2; i &gt;= 0; i -= 1) {
  const employee = employeesTopologicallySorted[i];
  const employeeIndex = nodes.indexOf(employee);

  const managerIndex = adjacencyMatrix[employeeIndex].indexOf(1);
  const manager = nodes[managerIndex];
  console.log(
    `INSERT INTO people SELECT &quot;${employee}&quot;, rowid FROM people WHERE name = &quot;${manager}&quot; LIMIT 1;`,
  );
}
</code></pre>
<p><a href="/blog"> ⏴ Back to all articles</a></p>

<blockquote id="donate">
  <p>If you enjoy what you're reading, you want to support me, and can afford it: <a href="https://paypal.me/philigaultier?country.x=DE&locale.x=en_US">Donate</a></p>
</blockquote>

<blockquote>
  <p>
    This blog is <a href="https://github.com/gaultier/blog">open-source</a>!
    If you find a problem, please open a Github issue.
    The content of this blog as well as the code snippets are under the <a href="https://en.wikipedia.org/wiki/BSD_licenses#3-clause_license_(%22BSD_License_2.0%22,_%22Revised_BSD_License%22,_%22New_BSD_License%22,_or_%22Modified_BSD_License%22)">BSD-3 License</a> which I also usually use for all my personal projects. It's basically free for every use but you have to mention me as the original author.
  </p>
</blockquote>

</div>
</body>
</html><|MERGE_RESOLUTION|>--- conflicted
+++ resolved
@@ -75,67 +75,61 @@
 
 <li>
 	<a href="#introduction">Introduction</a>
-	<ul>
-		
+		</li>
+
 <li>
 	<a href="#the-database">The database</a>
-	<ul>
-		
+		</li>
+
 <li>
 	<a href="#topological-sort">Topological sort</a>
-	<ul>
-		
+		</li>
+
 <li>
 	<a href="#how-to-store-the-graph-in-memory">How to store the graph in memory</a>
-	<ul>
-		
+		</li>
+
 <li>
 	<a href="#kahn-s-algorithm">Kahn's algorithm</a>
-	<ul>
-		
+		</li>
+
 <li>
 	<a href="#implementation">Implementation</a>
-	<ul>
-		
+		<ul>
+
 <li>
 	<a href="#helpers">Helpers</a>
-	<ul>
-		
+		</li>
+
 <li>
 	<a href="#the-algorithm">The algorithm</a>
-	<ul>
-		
+		</li>
+
 <li>
 	<a href="#inserting-entries-in-the-database">Inserting entries in the database</a>
-	<ul>
-		
+		</li>
+
 <li>
 	<a href="#detecting-cycles">Detecting cycles</a>
-	<ul>
-		
+		</li>
+
 <li>
 	<a href="#detecting-multiple-roots">Detecting multiple roots</a>
-	<ul>
-		</ul>
+		</li>
+</ul>
 </li>
 
 <li>
 	<a href="#playing-with-the-database">Playing with the database</a>
-	<ul>
-		
+		</li>
+
 <li>
 	<a href="#closing-thoughts">Closing thoughts</a>
-	<ul>
-		
+		</li>
+
 <li>
 	<a href="#addendum-the-full-code">Addendum: the full code</a>
-<<<<<<< HEAD
-	<ul>
-		</ul>
-</li>
-=======
-		</li>
->>>>>>> c138751b
+		</li>
 </ul>
 
 <h2 id="introduction">
