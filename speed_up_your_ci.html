--- conflicted
+++ resolved
@@ -75,33 +75,27 @@
 
 <li>
 	<a href="#reduce-the-size-of-everything">Reduce the size of everything</a>
-	<ul>
-		
+		</li>
+
 <li>
 	<a href="#be-lazy-don-t-do-things-you-don-t-need-to-do">Be lazy: Don't do things you don't need to do</a>
-	<ul>
-		
+		</li>
+
 <li>
 	<a href="#miscellenaous-tricks">Miscellenaous tricks</a>
-	<ul>
-		
+		</li>
+
 <li>
 	<a href="#a-note-on-security">A note on security</a>
-	<ul>
-		
+		</li>
+
 <li>
 	<a href="#i-am-a-devops-engineer-what-can-i-do">I am a DevOps Engineer, what can I do?</a>
-	<ul>
-		
+		</li>
+
 <li>
 	<a href="#closing-words">Closing words</a>
-<<<<<<< HEAD
-	<ul>
-		</ul>
-</li>
-=======
-		</li>
->>>>>>> c138751b
+		</li>
 </ul>
 
 <p>Every project has a Continuous Integration (CI) pipeline and every one of them complains its CI is too slow. It is more important than you might think; this can be the root cause of many problems, including lackluster productivity, low morale, high barrier of entry for newcomers, and overall suboptimal quality.</p>
