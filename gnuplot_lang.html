--- conflicted
+++ resolved
@@ -75,21 +75,15 @@
 
 <li>
 	<a href="#the-problem">The problem</a>
-	<ul>
-		
+		</li>
+
 <li>
 	<a href="#closing-thoughts">Closing thoughts</a>
-	<ul>
-		
+		</li>
+
 <li>
 	<a href="#addendum-the-full-code">Addendum: The full code</a>
-<<<<<<< HEAD
-	<ul>
-		</ul>
-</li>
-=======
 		</li>
->>>>>>> c138751b
 </ul>
 
 <p><em>Is it any good? Can you solve real problems with it?</em></p>
