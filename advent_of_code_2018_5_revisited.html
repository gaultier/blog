--- conflicted
+++ resolved
@@ -75,37 +75,32 @@
 
 <li>
 	<a href="#the-new-solution">The new solution</a>
-	<ul>
-		
+		</li>
+
 <li>
 	<a href="#the-x86-64-implementation">The x86_64 implementation</a>
-	<ul>
-		
+		</li>
+
 <li>
 	<a href="#benchmarking">Benchmarking</a>
-	<ul>
-		
+		</li>
+
 <li>
 	<a href="#learnings">Learnings</a>
-	<ul>
-		
+		</li>
+
 <li>
 	<a href="#appendix-the-full-code">Appendix: The full code</a>
-	<ul>
-		
+		<ul>
+
 <li>
 	<a href="#the-old-c-implementation">The old C implementation</a>
-	<ul>
-		
+		</li>
+
 <li>
 	<a href="#the-x64-implementation">The x64 implementation</a>
-<<<<<<< HEAD
-	<ul>
-		</ul>
-=======
 		</li>
 </ul>
->>>>>>> c138751b
 </li>
 </ul>
 
